%% -*- mode: erlang;erlang-indent-level: 4;indent-tabs-mode: nil -*-
{erl_opts,
 [debug_info,
  %% warnings_as_errors, % disabled due to disabled function
  strict_validation,
  warn_bif_clash,
  warn_deprecated_function,
  warn_export_all,
  warn_export_vars,
  warn_exported_vars,
  warn_obsolete_guard,
  warn_shadow_vars,
  warn_unused_import,
  warn_unused_function,
  warn_unused_record,
  warn_unused_vars]}.

<<<<<<< HEAD
{deps, [{meck, ".*", {git, "https://github.com/eproxus/meck.git", "master"}},
        {jsx, ".*", {git, "git://github.com/talentdeficit/jsx.git", "master"}},
        %% {hackney, ".*", {git, "git://github.com/benoitc/hackney.git", {tag, "1.2.0"}}},
        {lhttpc, ".*", {git, "git://github.com/erlcloud/lhttpc", "master"}},
        {covertool, "", {git, "https://github.com/idubrov/covertool.git", "master"}}
       ]}.

{plugins, [rebar_covertool]}.
{cover_enabled, true}.
{eunit_opts, [verbose, {report,{eunit_surefire,[{dir,"."}]}}]}.
{ct_extra_params, "-ct_hooks cth_surefire"}.
{cover_export_enabled, true}.
{covertool_eunit, {".eunit/cover.coverdata", "eunit.coverage.xml"}}.
=======
{deps, [
        {jsx, "2.8.0"},
        {lhttpc, "1.4.0"}
       ]}.

{profiles, [
            {test, [{deps, [{meck, "0.8.4"}]}]}
           ]}.
>>>>>>> dfe410b5
<|MERGE_RESOLUTION|>--- conflicted
+++ resolved
@@ -15,21 +15,6 @@
   warn_unused_record,
   warn_unused_vars]}.
 
-<<<<<<< HEAD
-{deps, [{meck, ".*", {git, "https://github.com/eproxus/meck.git", "master"}},
-        {jsx, ".*", {git, "git://github.com/talentdeficit/jsx.git", "master"}},
-        %% {hackney, ".*", {git, "git://github.com/benoitc/hackney.git", {tag, "1.2.0"}}},
-        {lhttpc, ".*", {git, "git://github.com/erlcloud/lhttpc", "master"}},
-        {covertool, "", {git, "https://github.com/idubrov/covertool.git", "master"}}
-       ]}.
-
-{plugins, [rebar_covertool]}.
-{cover_enabled, true}.
-{eunit_opts, [verbose, {report,{eunit_surefire,[{dir,"."}]}}]}.
-{ct_extra_params, "-ct_hooks cth_surefire"}.
-{cover_export_enabled, true}.
-{covertool_eunit, {".eunit/cover.coverdata", "eunit.coverage.xml"}}.
-=======
 {deps, [
         {jsx, "2.8.0"},
         {lhttpc, "1.4.0"}
@@ -37,5 +22,4 @@
 
 {profiles, [
             {test, [{deps, [{meck, "0.8.4"}]}]}
-           ]}.
->>>>>>> dfe410b5
+           ]}.