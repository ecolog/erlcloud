--- conflicted
+++ resolved
@@ -77,9 +77,5 @@
 
           %% Service specific error information
           should_retry :: boolean()
-<<<<<<< HEAD
         }).
--type(aws_request() :: #aws_request{}).
-=======
-        }).
->>>>>>> 711bb41a
+-type(aws_request() :: #aws_request{}).