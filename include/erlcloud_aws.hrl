--- conflicted
+++ resolved
@@ -59,15 +59,12 @@
           kinesis_host="kinesis.us-east-1.amazonaws.com"::string(),
           kinesis_port=80::non_neg_integer(),
           kinesis_retry=fun erlcloud_kinesis_impl:retry/2::erlcloud_kinesis_impl:retry_fun(),
-<<<<<<< HEAD
           glue_scheme="https://"::string(),
           glue_host="glue.us-east-1.amazonaws.com"::string(),
           glue_port=443::non_neg_integer(),
-=======
           athena_scheme="https://"::string(),
           athena_host="athena.us-east-1.amazonaws.com"::string(),
           athena_port=443::non_neg_integer(),
->>>>>>> 94fbaa84
           kms_scheme="https://"::string(),
           kms_host="kms.us-east-1.amazonaws.com"::string(),
           kms_port=80::non_neg_integer(),
