--- conflicted
+++ resolved
@@ -430,54 +430,6 @@
     %% Remaining AWS API examples return subsets of the same data
     output_tests(?_f(erlcloud_ec2:describe_vpn_connections()), Tests).
 
-
-describe_images_tests(_) ->
-    Tests = 
-        [?_ec2_test(
-            {"This example describes AMIs.", "
-<DescribeImagesResponse xmlns=\"http://ec2.amazonaws.com/doc/2015-04-15/\">
-   <requestId>59dbff89-35bd-4eac-99ed-be587EXAMPLE</requestId> 
-   <imagesSet>
-      <item>
-         <imageId>ami-1a2b3c4d</imageId>
-         <imageLocation>ec2-public-windows-images/Server2003r2-x86_64-Win-v1.07.manifest.xml</imageLocation>
-         <imageState>available</imageState>
-         <imageOwnerId>123456789012</imageOwnerId>
-         <isPublic>true</isPublic>
-         <architecture>x86_64</architecture>
-         <imageType>machine</imageType>
-         <platform>windows</platform>
-         <imageOwnerAlias>amazon</imageOwnerAlias>
-         <rootDeviceType>instance-store</rootDeviceType>
-         <blockDeviceMapping/>
-         <virtualizationType>hvm</virtualizationType>
-         <tagSet/>
-         <hypervisor>xen</hypervisor>
-      </item>
-   </imagesSet>
-</DescribeImagesResponse>",
-             {ok, [[ {image_id, "ami-1a2b3c4d"},
-                     {image_location, "ec2-public-windows-images/Server2003r2-x86_64-Win-v1.07.manifest.xml"},
-                     {image_state, "available"},
-                     {image_owner_id, "123456789012"},
-                     {is_public, true},
-                     {architecture, "x86_64"},
-                     {image_type, "machine"},
-                     {kernel_id, []},
-                     {ramdisk_id, []},
-                     {image_owner_alias, "amazon"},
-                     {name, []},
-                     {description, []},
-                     {root_device_type, "instance-store"},
-                     {root_device_name, []},
-                     {platform, "windows"},
-                     {block_device_mapping, []},
-                     {product_codes, []}
-                ]]}})],
-    
-    %% Remaining AWS API examples return subsets of the same data
-    output_tests(?_f(erlcloud_ec2:describe_images()), Tests).
-
 %% RequestSpotFleet test based on the API examples:
 %% http://docs.aws.amazon.com/AWSEC2/latest/APIReference/API_RequestSpotFleet.html
 request_spot_fleet_input_tests(_) ->
@@ -715,9 +667,6 @@
       ]}
 
     })],
-<<<<<<< HEAD
-    output_tests(?_f(erlcloud_ec2:describe_spot_fleet_instances("sfr-123f8fc2-cb31-425e-abcd-example2710")), Tests).
-=======
     output_tests(?_f(erlcloud_ec2:describe_spot_fleet_instances("sfr-123f8fc2-cb31-425e-abcd-example2710")), Tests).
 
 describe_images_tests(_) ->
@@ -770,5 +719,4 @@
         ]]}})],
 
   %% Remaining AWS API examples return subsets of the same data
-  output_tests(?_f(erlcloud_ec2:describe_images()), Tests).
->>>>>>> e6d09238
+  output_tests(?_f(erlcloud_ec2:describe_images()), Tests).