Expm.Package.new(name: "erlcloud", description: "Cloud Computing library for Erlang (Amazon EC2, S3, SQS, SimpleDB, Mechanical Turk, ELB) ",
<<<<<<< HEAD
                 version: "v1.0.7", keywords: ["cloud", "api", "amazon", "ec2", "s3", "sqs"],
                 maintainers: [[name: "Evgeny Bob",
                                email: "ebob@alertlogic.com"]],
                 repositories: [[github: "alertligic/erlcloud"]])
=======
                 version: "0.13.9", keywords: ["cloud", "api", "amazon", "ec2", "s3", "sqs"],
                 maintainers: [[name: "Gleb Peregud",
                                email: "gleber.p@gmail.com"]],
                 repositories: [[github: "erlcloud/erlcloud"]])
>>>>>>> b7dca030
<|MERGE_RESOLUTION|>--- conflicted
+++ resolved
@@ -1,12 +1,5 @@
 Expm.Package.new(name: "erlcloud", description: "Cloud Computing library for Erlang (Amazon EC2, S3, SQS, SimpleDB, Mechanical Turk, ELB) ",
-<<<<<<< HEAD
-                 version: "v1.0.7", keywords: ["cloud", "api", "amazon", "ec2", "s3", "sqs"],
+                 version: "v1.2.4", keywords: ["cloud", "api", "amazon", "ec2", "s3", "sqs"],
                  maintainers: [[name: "Evgeny Bob",
                                 email: "ebob@alertlogic.com"]],
-                 repositories: [[github: "alertligic/erlcloud"]])
-=======
-                 version: "0.13.9", keywords: ["cloud", "api", "amazon", "ec2", "s3", "sqs"],
-                 maintainers: [[name: "Gleb Peregud",
-                                email: "gleber.p@gmail.com"]],
-                 repositories: [[github: "erlcloud/erlcloud"]])
->>>>>>> b7dca030
+                 repositories: [[github: "alertligic/erlcloud"]])