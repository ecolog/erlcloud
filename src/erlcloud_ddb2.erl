%% -*- mode: erlang;erlang-indent-level: 4;indent-tabs-mode: nil -*-

%% @author Ransom Richardson <ransom@ransomr.net>
%% @doc
%% An Erlang interface to Amazon's DynamoDB.
%%
%% [http://docs.aws.amazon.com/amazondynamodb/latest/developerguide/operationlist.html]
%%
%% erlcloud_ddb2 implements the entire 20120810 API.
%%
%% Method names match DynamoDB operations converted to
%% lower_case_with_underscores. The one exception is query, which is
%% an Erlang reserved word. The `q' method implements Query.
%%
%% Required parameters are passed as function arguments. In addition
%% all methods take an options proplist argument which can be used to
%% pass optional parameters. See function documentation for examples.
%%
%% Table names, key names, attribute names and any other input strings
%% except attribute values must be binary strings.
%%
%% Attribute values may be either `{Type, Value}' or `Value'. If only
%% `Value' is provided then the type is inferred. Lists (iolists are
%% handled) and binaries are assumed to be strings. The following are
%% equivalent: `{s, <<"value">>}', `<<"value">>', `"value"'. Numbers
%% are assumed to be numbers. The following are equivalent: `{n, 42}',
%% `42'. To specify the AWS binary or set types an explicit `Type'
%% must be provided. For example: `{b, <<1,2,3>>}' or `{ns,
%% [4,5,6]}'. Note that binary values will be base64 encoded and
%% decoded automatically.
%%
%% Output is in the form of `{ok, Value}' or `{error, Reason}'. The
%% format of `Value' is controlled by the `out' option, which defaults
%% to `simple'. The possible values are: 
%%
%% * `simple' - The most interesting part of the output. For example
%% `get_item' will return the item.
%%
%% * `record' - A record containing all the information from the
%% DynamoDB response except field types. This is useful if you need more detailed
%% information than what is returned with `simple'. For example, with
%% `scan' and `query' the record will contain the last evaluated key
%% which can be used to continue the operation.
%%
%% * `typed_record' - A record containing all the information from the
%% DynamoDB response. All field values are returned with type information.
%%
%% * `json' - The output from DynamoDB as processed by `jsx:decode'
%% but with no further manipulation. This would rarely be useful,
%% unless the DynamoDB API is updated to include data that is not yet
%% parsed correctly.
%%
%% Items will be returned as a list of `{Name, Value}'. In most cases
%% the output will have type information removed. For example:
%% `[{<<"String Attribute">>, <<"value">>}, {<<"Number Attribute">>,
%% 42}, {<<"BinaryAttribute">>, <<1,2,3>>}]'. The exception is for
%% output fields that are intended to be passed to a subsequent call,
%% such as `unprocessed_keys' and `last_evaluated_key'. Those will
%% contain typed attribute values so that they may be correctly passed
%% to subsequent calls.
%%
%% DynamoDB errors are return in the form `{error, {ErrorCode,
%% Message}}' where `ErrorCode' and 'Message' are both binary
%% strings. List of error codes:
%% [http://docs.aws.amazon.com/amazondynamodb/latest/developerguide/ErrorHandling.html]. So
%% to handle conditional check failures, match `{error,
%% {<<"ConditionalCheckFailedException">>, _}}'.
%%
%% `erlcloud_ddb_impl' provides a higher level API that implements common
%% operations that may require multiple DynamoDB API calls.
%%
%% See the unit tests for additional usage examples beyond what are
%% provided for each function.
%%
%% @end

-module(erlcloud_ddb2).

-include("erlcloud.hrl").
-include("erlcloud_aws.hrl").
-include("erlcloud_ddb2.hrl").

%%% Library initialization.
-export([configure/2, configure/3, new/2, new/3]).

%%% DynamoDB API
-export([batch_get_item/1, batch_get_item/2, batch_get_item/3,
         batch_write_item/1, batch_write_item/2, batch_write_item/3,
         create_table/5, create_table/6, create_table/7,
         delete_item/2, delete_item/3, delete_item/4,
         delete_table/1, delete_table/2, delete_table/3,
         describe_table/1, describe_table/2, describe_table/3,
         get_item/2, get_item/3, get_item/4,
         list_tables/0, list_tables/1, list_tables/2,
         put_item/2, put_item/3, put_item/4,
         %% Note that query is a Erlang reserved word, so we use q instead
         q/2, q/3, q/4,
         scan/1, scan/2, scan/3,
         update_item/3, update_item/4, update_item/5,
         update_table/3, update_table/4, update_table/5
        ]).

-export_type(
   [attr_defs/0,
    attr_name/0,
    attr_type/0,
    batch_get_item_opt/0,
    batch_get_item_opts/0,
    batch_get_item_request_item/0,
    batch_get_item_return/0,
    batch_write_item_delete/0,
    batch_write_item_opt/0,
    batch_write_item_opts/0,
    batch_write_item_put/0,
    batch_write_item_request/0,
    batch_write_item_request_item/0,
    batch_write_item_return/0,
    boolean_opt/1,
    comparison_op/0,
    condition/0,
    conditions/0,
    create_table_opt/0,
    create_table_opts/0,
    create_table_return/0,
    ddb_opts/0,
    ddb_return/2,
    delete_item_opt/0,
    delete_item_opts/0,
    delete_item_return/0,
    delete_table_return/0,
    describe_table_return/0,
    get_item_opt/0,
    get_item_opts/0,
    get_item_return/0,
    in_attr/0,
    in_attr_data/0,
    in_attr_data_scalar/0,
    in_attr_data_set/0,
    in_attr_typed_value/0,
    in_attr_value/0,
    in_expected/0,
    in_expected_item/0,
    in_item/0,
    in_update/0,
    in_updates/0,
    index_name/0,
    key/0,
    key_schema/0,
    list_tables_opt/0,
    list_tables_opts/0,
    list_tables_return/0,
    local_secondary_index_def/0,
    maybe_list/1,
    ok_return/1,
    out_attr/0,
    out_attr_value/0,
    out_item/0,
    out_opt/0,
    out_type/0,
    projection/0,
    put_item_opt/0,
    put_item_opts/0,
    put_item_return/0,
    q_opt/0,
    q_opts/0,
    q_return/0,
    range_key_name/0,
    return_consumed_capacity/0,
    return_consumed_capacity_opt/0,
    return_item_collection_metrics/0,
    return_item_collection_metrics_opt/0,
    return_value/0,
    scan_opt/0,
    scan_opts/0,
    scan_return/0,
    select/0,
    table_name/0,
    update_action/0,
    update_item_opt/0,
    update_item_opts/0,
    update_item_return/0,
    update_table_return/0
   ]).

%%%------------------------------------------------------------------------------
%%% Library initialization.
%%%------------------------------------------------------------------------------

-spec(new/2 :: (string(), string()) -> aws_config()).
new(AccessKeyID, SecretAccessKey) ->
    #aws_config{access_key_id=AccessKeyID,
                secret_access_key=SecretAccessKey}.

-spec(new/3 :: (string(), string(), string()) -> aws_config()).
new(AccessKeyID, SecretAccessKey, Host) ->
    #aws_config{access_key_id=AccessKeyID,
                secret_access_key=SecretAccessKey,
                ddb_host=Host}.

-spec(configure/2 :: (string(), string()) -> ok).
configure(AccessKeyID, SecretAccessKey) ->
    put(aws_config, new(AccessKeyID, SecretAccessKey)),
    ok.

-spec(configure/3 :: (string(), string(), string()) -> ok).
configure(AccessKeyID, SecretAccessKey, Host) ->
    put(aws_config, new(AccessKeyID, SecretAccessKey, Host)),
    ok.

default_config() -> erlcloud_aws:default_config().

%%%------------------------------------------------------------------------------
%%% Shared Types
%%%------------------------------------------------------------------------------

-type table_name() :: binary().
-type attr_type() :: s | n | b | ss | ns | bs.
-type attr_name() :: binary().
-type maybe_list(T) :: T | [T].

-type in_attr_data_scalar() :: iolist() | binary() | number().
-type in_attr_data_set() :: [iolist() | binary()] | [number()].
-type in_attr_data() :: in_attr_data_scalar() | in_attr_data_set().
-type in_attr_typed_value() :: {attr_type(), in_attr_data()}.
-type in_attr_value() :: in_attr_data() | in_attr_typed_value().
-type in_attr() :: {attr_name(), in_attr_value()}.
-type in_expected_item() :: {attr_name(), false | in_attr_value()}.
-type in_expected() :: maybe_list(in_expected_item()).
-type in_item() :: [in_attr()].

-type json_pair() :: {binary(), jsx:json_term()}.
-type json_attr_type() :: binary().
-type json_attr_data() :: binary() | [binary()].
-type json_attr_value() :: {json_attr_type(), json_attr_data()}.
-type json_attr() :: {attr_name(), [json_attr_value()]}.
-type json_item() :: [json_attr()].
-type json_expected() :: [{attr_name(), [json_attr_value()] | [{binary(), boolean()}]}].
-type json_key() :: [json_attr(),...].

-type key() :: maybe_list(in_attr()).
-type attr_defs() :: maybe_list({attr_name(), attr_type()}).
-type key_schema() :: attr_name() | {attr_name(), attr_name()}.

-type return_value() :: none | all_old | updated_old | all_new | updated_new.

-type comparison_op() :: eq | ne | le | lt | ge | gt | not_null | null | contains | not_contains | 
                         begins_with | in | between.

-type out_attr_value() :: binary() | number() | [binary()] | [number()].
-type out_attr() :: {attr_name(), out_attr_value()}.
-type out_item() :: [out_attr() | in_attr()]. % in_attr in the case of typed_record
-type ok_return(T) :: {ok, T} | {error, term()}.

%%%------------------------------------------------------------------------------
%%% Shared Dynamizers
%%%------------------------------------------------------------------------------

%% Convert terms into the form expected by DynamoDB

-spec dynamize_type(attr_type()) -> binary().
dynamize_type(s) ->
    <<"S">>;
dynamize_type(n) ->
    <<"N">>;
dynamize_type(b) ->
    <<"B">>.

-spec dynamize_number(number()) -> binary().
dynamize_number(Value) when is_integer(Value) ->
    list_to_binary(integer_to_list(Value));
dynamize_number(Value) when is_float(Value) ->
    %% Note that float_to_list produces overly precise and long string
    [String] = io_lib:format("~p", [Value]),
    list_to_binary(String).

-spec dynamize_set(attr_type(), in_attr_data_set()) -> [binary()].
dynamize_set(ss, Values) ->
    [iolist_to_binary(Value) || Value <- Values];
dynamize_set(ns, Values) ->
    [dynamize_number(Value) || Value <- Values];
dynamize_set(bs, Values) ->
    [base64:encode(Value) || Value <- Values].

-spec dynamize_value(in_attr_value()) -> json_attr_value().
dynamize_value({s, Value}) when is_binary(Value) ->
    {<<"S">>, Value};
dynamize_value({s, Value}) when is_list(Value) ->
    {<<"S">>, list_to_binary(Value)};
dynamize_value({s, Value}) when is_atom(Value) ->
    {<<"S">>, atom_to_binary(Value, utf8)};
dynamize_value({n, Value}) when is_number(Value) ->
    {<<"N">>, dynamize_number(Value)};
dynamize_value({b, Value}) when is_binary(Value) orelse is_list(Value) ->
    {<<"B">>, base64:encode(Value)};

dynamize_value({ss, Value}) when is_list(Value) ->
    {<<"SS">>, dynamize_set(ss, Value)};
dynamize_value({ns, Value}) when is_list(Value) ->
    {<<"NS">>, dynamize_set(ns, Value)};
dynamize_value({bs, Value}) when is_list(Value) ->
    {<<"BS">>, dynamize_set(bs, Value)};

dynamize_value(Value) when is_binary(Value) ->
    dynamize_value({s, Value});
dynamize_value(Value) when is_list(Value) ->
    dynamize_value({s, Value});
dynamize_value(Value) when is_number(Value) ->
    dynamize_value({n, Value});
dynamize_value(Value) when is_atom(Value) ->
    dynamize_value({s, atom_to_binary(Value, utf8)});
dynamize_value(Value) ->
    error({erlcloud_ddb, {invalid_attr_value, Value}}).

-spec dynamize_attr(in_attr()) -> json_attr().
dynamize_attr({Name, Value}) when is_binary(Name) ->
    {Name, [dynamize_value(Value)]};
dynamize_attr({Name, _}) ->
    error({erlcloud_ddb, {invalid_attr_name, Name}});
dynamize_attr(Attr) ->
    error({erlcloud_ddb, {invalid_attr, Attr}}).

-spec dynamize_key(key()) -> jsx:json_term().
dynamize_key(Key) when is_list(Key) ->
    [dynamize_attr(I) || I <- Key];
dynamize_key(Attr) ->
    [dynamize_attr(Attr)].

-spec dynamize_attr_defs(attr_defs()) -> jsx:json_term().
dynamize_attr_defs({Name, Type}) ->
    [[{<<"AttributeName">>, Name},
      {<<"AttributeType">>, dynamize_type(Type)}]];
dynamize_attr_defs(AttrDefs) ->
    [[{<<"AttributeName">>, Name},
      {<<"AttributeType">>, dynamize_type(Type)}]
     || {Name, Type} <- AttrDefs].

-spec dynamize_key_schema(key_schema()) -> jsx:json_term().
dynamize_key_schema({HashKey, RangeKey}) ->
    [[{<<"AttributeName">>, HashKey}, {<<"KeyType">>, <<"HASH">>}],
     [{<<"AttributeName">>, RangeKey}, {<<"KeyType">>, <<"RANGE">>}]];
dynamize_key_schema(HashKey) ->
    [[{<<"AttributeName">>, HashKey}, {<<"KeyType">>, <<"HASH">>}]].

-spec dynamize_maybe_list(fun((A) -> B), maybe_list(A)) -> [B].
dynamize_maybe_list(DynamizeItem, List) when is_list(List) ->
    [DynamizeItem(I) || I <- List];
dynamize_maybe_list(DynamizeItem, Item) ->
    [DynamizeItem(Item)].

-spec dynamize_expected_item(in_expected()) -> json_pair().
dynamize_expected_item({Name, false}) ->
    {Name, [{<<"Exists">>, false}]};
dynamize_expected_item({Name, Value}) ->
    {Name, [{<<"Value">>, [dynamize_value(Value)]}]}.

-spec dynamize_expected(in_expected()) -> json_expected().
dynamize_expected(Expected) ->
    dynamize_maybe_list(fun dynamize_expected_item/1, Expected).

-spec dynamize_return_value(return_value()) -> binary().
dynamize_return_value(none) ->
    <<"NONE">>;
dynamize_return_value(all_old) ->
    <<"ALL_OLD">>;
dynamize_return_value(updated_old) ->
    <<"UPDATED_OLD">>;
dynamize_return_value(all_new) ->
    <<"ALL_NEW">>;
dynamize_return_value(updated_new) ->
    <<"UPDATED_NEW">>.

-spec dynamize_item(in_item()) -> json_item().
dynamize_item(Item) when is_list(Item) ->
    [dynamize_attr(Attr) || Attr <- Item];
dynamize_item(Item) ->
    error({erlcloud_ddb, {invalid_item, Item}}).

-spec dynamize_comparison(comparison_op()) -> {binary(), binary()}.
dynamize_comparison(eq) ->
    {<<"ComparisonOperator">>, <<"EQ">>};
dynamize_comparison(ne) ->
    {<<"ComparisonOperator">>, <<"NE">>};
dynamize_comparison(le) ->
    {<<"ComparisonOperator">>, <<"LE">>};
dynamize_comparison(lt) ->
    {<<"ComparisonOperator">>, <<"LT">>};
dynamize_comparison(ge) ->
    {<<"ComparisonOperator">>, <<"GE">>};
dynamize_comparison(gt) ->
    {<<"ComparisonOperator">>, <<"GT">>};
dynamize_comparison(not_null) ->
    {<<"ComparisonOperator">>, <<"NOT_NULL">>};
dynamize_comparison(null) ->
    {<<"ComparisonOperator">>, <<"NULL">>};
dynamize_comparison(contains) ->
    {<<"ComparisonOperator">>, <<"CONTAINS">>};
dynamize_comparison(not_contains) ->
    {<<"ComparisonOperator">>, <<"NOT_CONTAINS">>};
dynamize_comparison(begins_with) ->
    {<<"ComparisonOperator">>, <<"BEGINS_WITH">>};
dynamize_comparison(in) ->
    {<<"ComparisonOperator">>, <<"IN">>};
dynamize_comparison(between) ->
    {<<"ComparisonOperator">>, <<"BETWEEN">>}.

-type return_consumed_capacity() :: none | total.
-type return_consumed_capacity_opt() :: {return_consumed_capacity, return_consumed_capacity()}.
-spec dynamize_return_consumed_capacity(return_consumed_capacity()) -> binary().
dynamize_return_consumed_capacity(none) ->
    <<"NONE">>;
dynamize_return_consumed_capacity(total) ->
    <<"TOTAL">>.

-type return_item_collection_metrics() :: none | size.
-type return_item_collection_metrics_opt() :: {return_item_collection_metrics, return_item_collection_metrics()}.
-spec dynamize_return_item_collection_metrics(return_item_collection_metrics()) -> binary().
dynamize_return_item_collection_metrics(none) ->
    <<"NONE">>;
dynamize_return_item_collection_metrics(size) ->
    <<"SIZE">>.

%%%------------------------------------------------------------------------------
%%% Shared Undynamizers
%%%------------------------------------------------------------------------------

-type undynamize_opt() :: {typed, boolean()}.
-type undynamize_opts() :: [undynamize_opt()].

-spec id(X, undynamize_opts()) -> X.
id(X, _) -> X.

-spec undynamize_type(json_attr_type(), undynamize_opts()) -> attr_type().
undynamize_type(<<"S">>, _) ->
    s;
undynamize_type(<<"N">>, _) ->
    n;
undynamize_type(<<"B">>, _) ->
    b.

-spec undynamize_number(binary(), undynamize_opts()) -> number().
undynamize_number(Value, _) ->
    String = binary_to_list(Value),
    case lists:member($., String) of
        true ->
            list_to_float(String);
        false ->
            list_to_integer(String)
    end.
            
-spec undynamize_value(json_attr_value(), undynamize_opts()) -> out_attr_value().
undynamize_value({<<"S">>, Value}, _) when is_binary(Value) ->
    Value;
undynamize_value({<<"N">>, Value}, Opts) ->
    undynamize_number(Value, Opts);
undynamize_value({<<"B">>, Value}, _) ->
    base64:decode(Value);
undynamize_value({<<"SS">>, Values}, _) when is_list(Values) ->
    Values;
undynamize_value({<<"NS">>, Values}, Opts) ->
    [undynamize_number(Value, Opts) || Value <- Values];
undynamize_value({<<"BS">>, Values}, _) ->
    [base64:decode(Value) || Value <- Values].

-spec undynamize_attr(json_attr(), undynamize_opts()) -> out_attr().
undynamize_attr({Name, [ValueJson]}, Opts) ->
    {Name, undynamize_value(ValueJson, Opts)}.

-spec undynamize_object(fun((json_pair(), undynamize_opts()) -> A), 
                        [json_pair()] | [{}], undynamize_opts()) -> [A].
undynamize_object(_, [{}], _) ->
    %% jsx returns [{}] for empty objects
    [];
undynamize_object(PairFun, List, Opts) ->
    [PairFun(I, Opts) || I <- List].

-spec undynamize_item(json_item(), undynamize_opts()) -> out_item().
undynamize_item(Json, Opts) ->
    case lists:keyfind(typed, 1, Opts) of
        {typed, true} ->
            undynamize_object(fun undynamize_attr_typed/2, Json, Opts);
        _ ->
            undynamize_object(fun undynamize_attr/2, Json, Opts)
    end.

-spec undynamize_items([json_item()], undynamize_opts()) -> [out_item()].
undynamize_items(Items, Opts) ->
    [undynamize_item(I, Opts) || I <- Items].

-spec undynamize_value_typed(json_attr_value(), undynamize_opts()) -> in_attr_typed_value().
undynamize_value_typed({<<"S">>, Value}, _) ->
    {s, Value};
undynamize_value_typed({<<"N">>, Value}, Opts) ->
    {n, undynamize_number(Value, Opts)};
undynamize_value_typed({<<"B">>, Value}, _) ->
    {b, base64:decode(Value)};
undynamize_value_typed({<<"SS">>, Values}, _) when is_list(Values) ->
    {ss, Values};
undynamize_value_typed({<<"NS">>, Values}, Opts) ->
    {ns, [undynamize_number(Value, Opts) || Value <- Values]};
undynamize_value_typed({<<"BS">>, Values}, _) ->
    {bs, [base64:decode(Value) || Value <- Values]}.

-spec undynamize_typed_key(json_key(), undynamize_opts()) -> key().
undynamize_typed_key(Key, Opts) ->
    [undynamize_attr_typed(I, Opts) || I <- Key].

-spec undynamize_attr_defs([json_item()], undynamize_opts()) -> attr_defs().
undynamize_attr_defs(V, Opts) ->
    [{proplists:get_value(<<"AttributeName">>, I),
      undynamize_type(proplists:get_value(<<"AttributeType">>, I), Opts)}
     || I <- V].
    
key_name(Key) ->
    proplists:get_value(<<"AttributeName">>, Key).
    
-spec undynamize_key_schema([json_item()], undynamize_opts()) -> key_schema().
undynamize_key_schema([HashKey], _) ->
    key_name(HashKey);
undynamize_key_schema([Key1, Key2], _) ->
    case proplists:get_value(<<"KeyType">>, Key1) of
        <<"HASH">> ->
            {key_name(Key1), key_name(Key2)};
        <<"RANGE">> ->
            {key_name(Key2), key_name(Key1)}
    end.

-spec undynamize_table_status(binary(), undynamize_opts()) -> table_status().
undynamize_table_status(<<"CREATING">>, _) -> creating;
undynamize_table_status(<<"UPDATING">>, _) -> updating;
undynamize_table_status(<<"DELETING">>, _) -> deleting;
undynamize_table_status(<<"ACTIVE">>, _)   -> active.
    
-type field_table() :: [{binary(), pos_integer(), 
                         fun((jsx:json_term(), undynamize_opts()) -> term())}].

-spec undynamize_folder(field_table(), json_pair(), undynamize_opts(), tuple()) -> tuple().
undynamize_folder(Table, {Key, Value}, Opts, A) ->
    case lists:keyfind(Key, 1, Table) of
        {Key, Index, ValueFun} ->
            setelement(Index, A, ValueFun(Value, Opts));
        false ->
            A
    end.

-type record_desc() :: {tuple(), field_table()}.

-spec undynamize_record(record_desc(), jsx:json_term(), undynamize_opts()) -> tuple().
undynamize_record({Record, _}, [{}], _) ->
    %% jsx returns [{}] for empty objects
    Record;
undynamize_record({Record, Table}, Json, Opts) ->
    lists:foldl(fun(Pair, A) -> undynamize_folder(Table, Pair, Opts, A) end, Record, Json).

%%%------------------------------------------------------------------------------
%%% Shared Options
%%%------------------------------------------------------------------------------

-spec id(X) -> X.
id(X) -> X.

-type out_type() :: json | record | typed_record | simple.
-type out_opt() :: {out, out_type()}.
-type boolean_opt(Name) :: Name | {Name, boolean()}.
-type property() :: proplists:property().

-type aws_opts() :: [json_pair()].
-type ddb_opts() :: [out_opt()].
-type opts() :: {aws_opts(), ddb_opts()}.

-spec verify_ddb_opt(atom(), term()) -> ok.
verify_ddb_opt(out, Value) ->
    case lists:member(Value, [json, record, typed_record, simple]) of
        true ->
            ok;
        false ->
            error({erlcloud_ddb, {invalid_opt, {out, Value}}})
    end;
verify_ddb_opt(Name, Value) ->
    error({erlcloud_ddb, {invalid_opt, {Name, Value}}}).

-type opt_table_entry() :: {atom(), binary(), fun((_) -> jsx:json_term())}.
-type opt_table() :: [opt_table_entry()].
-spec opt_folder(opt_table(), property(), opts()) -> opts().
opt_folder(_, {_, undefined}, Opts) ->
    %% ignore options set to undefined
    Opts;
opt_folder(Table, {Name, Value}, {AwsOpts, DdbOpts}) ->
    case lists:keyfind(Name, 1, Table) of
        {Name, Key, ValueFun} ->
            {[{Key, ValueFun(Value)} | AwsOpts], DdbOpts};
        false ->
            verify_ddb_opt(Name, Value),
            {AwsOpts, [{Name, Value} | DdbOpts]}
    end.

-spec opts(opt_table(), proplist()) -> opts().
opts(Table, Opts) when is_list(Opts) ->
    %% remove duplicate options
    Opts1 = lists:ukeysort(1, proplists:unfold(Opts)),
    lists:foldl(fun(Opt, A) -> opt_folder(Table, Opt, A) end, {[], []}, Opts1);
opts(_, _) ->
    error({erlcloud_ddb, opts_not_list}).

-spec return_consumed_capacity_opt() -> opt_table_entry().
return_consumed_capacity_opt() ->
    {return_consumed_capacity, <<"ReturnConsumedCapacity">>, fun dynamize_return_consumed_capacity/1}.

-spec return_item_collection_metrics_opt() -> opt_table_entry().
return_item_collection_metrics_opt() ->
    {return_item_collection_metrics, <<"ReturnItemCollectionMetrics">>, 
     fun dynamize_return_item_collection_metrics/1}.

-type get_item_opt() :: {attributes_to_get, [binary()]} | 
                        boolean_opt(consistent_read) |
                        return_consumed_capacity_opt() |
                        out_opt().
-type get_item_opts() :: [get_item_opt()].

-spec get_item_opts() -> opt_table().
get_item_opts() ->
    [{attributes_to_get, <<"AttributesToGet">>, fun id/1},
     {consistent_read, <<"ConsistentRead">>, fun id/1},
     return_consumed_capacity_opt()].

%%%------------------------------------------------------------------------------
%%% Output
%%%------------------------------------------------------------------------------
-type ddb_return(Record, Simple) :: {ok, jsx:json_term() | Record | Simple} | {error, term()}.
-type undynamize_fun() :: fun((jsx:json_term(), undynamize_opts()) -> tuple()).

-spec out(erlcloud_ddb_impl:json_return(), undynamize_fun(), ddb_opts()) 
         -> {ok, jsx:json_term() | tuple()} |
            {simple, term()} |
            {error, term()}.
out({error, Reason}, _, _) ->
    {error, Reason};
out({ok, Json}, Undynamize, Opts) ->
    case proplists:get_value(out, Opts, simple) of
        json ->
            {ok, Json};
        record ->
            {ok, Undynamize(Json, [])};
        typed_record ->
            {ok, Undynamize(Json, [{typed, true}])};
        simple ->
            {simple, Undynamize(Json, [])}
    end.

%% Returns specified field of tuple for simple return
-spec out(erlcloud_ddb_impl:json_return(), undynamize_fun(), ddb_opts(), pos_integer()) 
         -> ok_return(term()).
out(Result, Undynamize, Opts, Index) ->
    out(Result, Undynamize, Opts, Index, {error, no_return}).

-spec out(erlcloud_ddb_impl:json_return(), undynamize_fun(), ddb_opts(), pos_integer(), ok_return(term())) 
         -> ok_return(term()).
out(Result, Undynamize, Opts, Index, Default) ->
    case out(Result, Undynamize, Opts) of
        {simple, Record} ->
            case element(Index, Record) of
                undefined ->
                    Default;
                Element ->
                    {ok, Element}
            end;
        Else ->
            Else
    end.

%%%------------------------------------------------------------------------------
%%% Shared Records
%%%------------------------------------------------------------------------------

-spec consumed_capacity_record() -> record_desc().
consumed_capacity_record() ->
    {#ddb2_consumed_capacity{},
     [{<<"CapacityUnits">>, #ddb2_consumed_capacity.capacity_units, fun id/2},
      {<<"TableName">>, #ddb2_consumed_capacity.table_name, fun id/2}]}.

undynamize_consumed_capacity(V, Opts) ->
    undynamize_record(consumed_capacity_record(), V, Opts).

undynamize_consumed_capacity_list(V, Opts) ->
    [undynamize_record(consumed_capacity_record(), I, Opts) || I <- V].

-spec item_collection_metrics_record() -> record_desc().
item_collection_metrics_record() ->
    {#ddb2_item_collection_metrics{},
     [{<<"ItemCollectionKey">>, #ddb2_item_collection_metrics.item_collection_key,
       fun([V], Opts) ->
               {_Name, Value} = undynamize_attr(V, Opts),
               Value
       end},
      {<<"SizeEstimateRangeGB">>, #ddb2_item_collection_metrics.size_estimate_range_gb,
       fun([L, H], _) -> {L, H} end}]}.

undynamize_item_collection_metrics(V, Opts) ->
    undynamize_record(item_collection_metrics_record(), V, Opts).

undynamize_item_collection_metric_list(Table, V, Opts) ->
    {Table, [undynamize_item_collection_metrics(I, Opts) || I <- V]}.

undynamize_projection(V, _) ->
    case proplists:get_value(<<"ProjectionType">>, V) of
        <<"KEYS_ONLY">> ->
            keys_only;
        <<"ALL">> ->
            all;
        <<"INCLUDE">> ->
            {include, proplists:get_value(<<"NonKeyAttributes">>, V)}
    end.

-spec global_secondary_index_description_record() -> record_desc().
global_secondary_index_description_record() ->
    {#ddb2_global_secondary_index_description{},
     [{<<"IndexName">>, #ddb2_global_secondary_index_description.index_name, fun id/1},
      {<<"IndexSizeBytes">>, #ddb2_global_secondary_index_description.index_size_bytes, fun id/1},
      {<<"IndexStatus">>, #ddb2_global_secondary_index_description.index_status, fun id/1},
      {<<"ItemCount">>, #ddb2_global_secondary_index_description.item_count, fun id/1},
      {<<"KeySchema">>, #ddb2_global_secondary_index_description.key_schema, fun undynamize_key_schema/1},
      {<<"Projection">>, #ddb2_global_secondary_index_description.projection, fun undynamize_projection/1},
      {<<"ProvisionedThroughput">>, #ddb2_global_secondary_index_description.provisioned_throughput,
       fun(V) -> undynamize_record(provisioned_throughput_description_record(), V) end}
     ]}.
    
-spec local_secondary_index_description_record() -> record_desc().
local_secondary_index_description_record() ->
    {#ddb2_local_secondary_index_description{},
     [{<<"IndexName">>, #ddb2_local_secondary_index_description.index_name, fun id/2},
      {<<"IndexSizeBytes">>, #ddb2_local_secondary_index_description.index_size_bytes, fun id/2},
      {<<"ItemCount">>, #ddb2_local_secondary_index_description.item_count, fun id/2},
      {<<"KeySchema">>, #ddb2_local_secondary_index_description.key_schema, fun undynamize_key_schema/2},
      {<<"Projection">>, #ddb2_local_secondary_index_description.projection, fun undynamize_projection/2}
     ]}.

-spec provisioned_throughput_description_record() -> record_desc().
provisioned_throughput_description_record() ->
    {#ddb2_provisioned_throughput_description{},
     [{<<"LastDecreaseDateTime">>, #ddb2_provisioned_throughput_description.last_decrease_date_time, fun id/2},
      {<<"LastIncreaseDateTime">>, #ddb2_provisioned_throughput_description.last_increase_date_time, fun id/2},
      {<<"NumberOfDecreasesToday">>, #ddb2_provisioned_throughput_description.number_of_decreases_today, fun id/2},
      {<<"ReadCapacityUnits">>, #ddb2_provisioned_throughput_description.read_capacity_units, fun id/2},
      {<<"WriteCapacityUnits">>, #ddb2_provisioned_throughput_description.write_capacity_units, fun id/2}
     ]}.

-spec table_description_record() -> record_desc().
table_description_record() ->
    {#ddb2_table_description{},
<<<<<<< HEAD
     [{<<"AttributeDefinitions">>, #ddb2_table_description.attribute_definitions, fun undynamize_attr_defs/1},
      {<<"CreationDateTime">>, #ddb2_table_description.creation_date_time, fun id/1},
      {<<"GlobalSecondaryIndexes">>, #ddb2_table_description.global_secondary_indexes,
       fun(V) -> [undynamize_record(global_secondary_index_description_record(), I) || I <- V] end},
      {<<"ItemCount">>, #ddb2_table_description.item_count, fun id/1},
      {<<"KeySchema">>, #ddb2_table_description.key_schema, fun undynamize_key_schema/1},
=======
     [{<<"AttributeDefinitions">>, #ddb2_table_description.attribute_definitions, fun undynamize_attr_defs/2},
      {<<"CreationDateTime">>, #ddb2_table_description.creation_date_time, fun id/2},
      {<<"ItemCount">>, #ddb2_table_description.item_count, fun id/2},
      {<<"KeySchema">>, #ddb2_table_description.key_schema, fun undynamize_key_schema/2},
>>>>>>> ae6317b7
      {<<"LocalSecondaryIndexes">>, #ddb2_table_description.local_secondary_indexes,
       fun(V, Opts) -> [undynamize_record(local_secondary_index_description_record(), I, Opts) || I <- V] end},
      {<<"ProvisionedThroughput">>, #ddb2_table_description.provisioned_throughput,
       fun(V, Opts) -> undynamize_record(provisioned_throughput_description_record(), V, Opts) end},
      {<<"TableName">>, #ddb2_table_description.table_name, fun id/2},
      {<<"TableSizeBytes">>, #ddb2_table_description.table_size_bytes, fun id/2},
      {<<"TableStatus">>, #ddb2_table_description.table_status, fun undynamize_table_status/2}
     ]}.

%%%------------------------------------------------------------------------------
%%% BatchGetItem
%%%------------------------------------------------------------------------------

-type batch_get_item_opt() :: return_consumed_capacity_opt() |
                              out_opt().
-type batch_get_item_opts() :: [batch_get_item_opt()].

-spec batch_get_item_opts() -> opt_table().
batch_get_item_opts() ->
    [return_consumed_capacity_opt()].

-type batch_get_item_request_item() :: {table_name(), [key(),...], get_item_opts()} | 
                                       {table_name(), [key(),...]}.

-spec dynamize_batch_get_item_request_item(batch_get_item_request_item()) 
                                          -> {binary(), jsx:json_term()}.
dynamize_batch_get_item_request_item({Table, Keys}) ->
    dynamize_batch_get_item_request_item({Table, Keys, []});
dynamize_batch_get_item_request_item({Table, Keys, Opts}) ->
    {AwsOpts, []} = opts(get_item_opts(), Opts),
    {Table, [{<<"Keys">>, [dynamize_key(K) || K <- Keys]}] ++ AwsOpts}.

-type batch_get_item_request_items() :: maybe_list(batch_get_item_request_item()).
-spec dynamize_batch_get_item_request_items(batch_get_item_request_items()) -> [tuple()].
dynamize_batch_get_item_request_items(Request) ->
    dynamize_maybe_list(fun dynamize_batch_get_item_request_item/1, Request).

-spec batch_get_item_request_item_folder({binary(), term()}, batch_get_item_request_item()) 
                                        -> batch_get_item_request_item().
batch_get_item_request_item_folder({<<"Keys">>, Keys}, {Table, _, Opts}) ->
    {Table, [undynamize_typed_key(K, []) || K <- Keys], Opts};
batch_get_item_request_item_folder({<<"AttributesToGet">>, Value}, {Table, Keys, Opts}) ->
    {Table, Keys, [{attributes_to_get, Value} | Opts]};
batch_get_item_request_item_folder({<<"ConsistentRead">>, Value}, {Table, Keys, Opts}) ->
    {Table, Keys, [{consistent_read, Value} | Opts]}.

-spec undynamize_batch_get_item_request_item(table_name(), jsx:json_term(), undynamize_opts())
                                            -> batch_get_item_request_item().
undynamize_batch_get_item_request_item(Table, Json, _) ->
    lists:foldl(fun batch_get_item_request_item_folder/2, {Table, [], []}, Json).

undynamize_batch_get_item_response({Table, Json}, Opts) ->
    #ddb2_batch_get_item_response{
       table = Table,
       items = undynamize_items(Json, Opts)}.

undynamize_batch_get_item_responses(Response, Opts) ->
    undynamize_object(fun undynamize_batch_get_item_response/2, Response, Opts).

-spec batch_get_item_record() -> record_desc().    
batch_get_item_record() ->
    {#ddb2_batch_get_item{},
     [{<<"ConsumedCapacity">>, #ddb2_batch_get_item.consumed_capacity, fun undynamize_consumed_capacity_list/2},
      {<<"Responses">>, #ddb2_batch_get_item.responses, fun undynamize_batch_get_item_responses/2},
      {<<"UnprocessedKeys">>, #ddb2_batch_get_item.unprocessed_keys,
       fun(V, Opts) -> undynamize_object(fun({Table, Json}, Opts2) ->
                                                 undynamize_batch_get_item_request_item(Table, Json, Opts2)
                                         end, V, Opts)
       end}
     ]}.

-type batch_get_item_return() :: ddb_return(#ddb2_batch_get_item{}, [erlcloud_ddb:out_item()]).

-spec batch_get_item([batch_get_item_request_item()]) -> batch_get_item_return().
batch_get_item(RequestItems) ->
    batch_get_item(RequestItems, [], default_config()).

-spec batch_get_item([batch_get_item_request_item()], batch_get_item_opts()) -> batch_get_item_return().
batch_get_item(RequestItems, Opts) ->
    batch_get_item(RequestItems, Opts, default_config()).

%%------------------------------------------------------------------------------
%% @doc 
%% DynamoDB API:
%% [http://docs.aws.amazon.com/amazondynamodb/latest/developerguide/API_BatchGetItems.html]
%%
%% ===Example===
%%
%% Get 5 items total from 2 tables.
%%
%% `
%% {ok, Record} =
%%     erlcloud_ddb2:batch_get_item(
%%       [{<<"Forum">>, 
%%         [{<<"Name">>, {s, <<"Amazon DynamoDB">>}},
%%          {<<"Name">>, {s, <<"Amazon RDS">>}}, 
%%          {<<"Name">>, {s, <<"Amazon Redshift">>}}],
%%         [{attributes_to_get, [<<"Name">>, <<"Threads">>, <<"Messages">>, <<"Views">>]}]},
%%        {<<"Thread">>, 
%%         [[{<<"ForumName">>, {s, <<"Amazon DynamoDB">>}}, 
%%           {<<"Subject">>, {s, <<"Concurrent reads">>}}]],
%%         [{attributes_to_get, [<<"Tags">>, <<"Message">>]}]}],
%%       [{return_consumed_capacity, total},
%%        {out, record}]),
%% '
%%
%% See also erlcloud_ddb_util:get_all which provides retry and parallel batching.
%%
%% @end
%%------------------------------------------------------------------------------
-spec batch_get_item([batch_get_item_request_item()], batch_get_item_opts(), aws_config()) -> 
                            batch_get_item_return().
batch_get_item(RequestItems, Opts, Config) ->
    {AwsOpts, DdbOpts} = opts(batch_get_item_opts(), Opts),
    Return = erlcloud_ddb_impl:request(
               Config,
               "DynamoDB_20120810.BatchGetItem",
               [{<<"RequestItems">>, dynamize_batch_get_item_request_items(RequestItems)}]
                ++ AwsOpts),
    case out(Return, 
             fun(Json, UOpts) -> undynamize_record(batch_get_item_record(), Json, UOpts) end, 
             DdbOpts) of
        {simple, #ddb2_batch_get_item{unprocessed_keys = [_|_]}} ->
            %% Return an error on unprocessed results.
            {error, unprocessed};
        {simple, #ddb2_batch_get_item{unprocessed_keys = [], responses = Responses}} ->
            %% Simple return for batch_get_item is all items from all tables in a single list
            {ok, lists:flatmap(fun(#ddb2_batch_get_item_response{items = I}) -> I end, Responses)};
        {ok, _} = Out -> Out;
        {error, _} = Out -> Out
    end.

%%%------------------------------------------------------------------------------
%%% BatchWriteItem
%%%------------------------------------------------------------------------------

-type batch_write_item_opt() :: return_consumed_capacity_opt() |
                                return_item_collection_metrics_opt() |
                                out_opt().
-type batch_write_item_opts() :: [batch_write_item_opt()].

-spec batch_write_item_opts() -> opt_table().
batch_write_item_opts() ->
    [return_consumed_capacity_opt(),
     return_item_collection_metrics_opt()].

-type batch_write_item_put() :: {put, in_item()}.
-type batch_write_item_delete() :: {delete, key()}.
-type batch_write_item_request() :: batch_write_item_put() | batch_write_item_delete().
-type batch_write_item_request_item() :: {table_name(), [batch_write_item_request()]}.

-spec dynamize_batch_write_item_request(batch_write_item_request()) -> jsx:json_term().
dynamize_batch_write_item_request({put, Item}) ->
    [{<<"PutRequest">>, [{<<"Item">>, dynamize_item(Item)}]}];
dynamize_batch_write_item_request({delete, Key}) ->
    [{<<"DeleteRequest">>, [{<<"Key">>, dynamize_key(Key)}]}].

-spec dynamize_batch_write_item_request_item(batch_write_item_request_item()) 
                                          -> json_pair().
dynamize_batch_write_item_request_item({Table, Requests}) ->
    {Table, [dynamize_batch_write_item_request(R) || R <- Requests]}.

-type batch_write_item_request_items() :: maybe_list(batch_write_item_request_item()).
-spec dynamize_batch_write_item_request_items(batch_write_item_request_items()) -> [tuple()].
dynamize_batch_write_item_request_items(Request) ->
    dynamize_maybe_list(fun dynamize_batch_write_item_request_item/1, Request).

-spec undynamize_attr_typed(json_attr(), undynamize_opts()) -> in_attr().
undynamize_attr_typed({Name, [ValueJson]}, Opts) ->
    {Name, undynamize_value_typed(ValueJson, Opts)}.

-spec undynamize_item_typed(json_item(), undynamize_opts()) -> in_item().
undynamize_item_typed(Json, Opts) ->
    undynamize_object(fun undynamize_attr_typed/2, Json, Opts).

-spec batch_write_item_request_folder([{binary(), term()}], batch_write_item_request_item()) 
                                     -> batch_write_item_request_item().
batch_write_item_request_folder([{<<"PutRequest">>, [{<<"Item">>, Item}]}], {Table, Requests}) ->
    {Table, [{put, undynamize_item_typed(Item, [])} | Requests]};
batch_write_item_request_folder([{<<"DeleteRequest">>, [{<<"Key">>, Key}]}], {Table, Requests}) ->
    {Table, [{delete, undynamize_typed_key(Key, [])} | Requests]}.

-spec undynamize_batch_write_item_request_item(table_name(), jsx:json_term(), undynamize_opts())
                                              -> batch_write_item_request_item().
undynamize_batch_write_item_request_item(Table, Json, _) ->
    {Table, Requests} = lists:foldl(fun batch_write_item_request_folder/2, {Table, []}, Json),
    {Table, lists:reverse(Requests)}.

-spec batch_write_item_record() -> record_desc().
batch_write_item_record() ->
    {#ddb2_batch_write_item{},
     [{<<"ConsumedCapacity">>, #ddb2_batch_write_item.consumed_capacity, fun undynamize_consumed_capacity_list/2},
      {<<"ItemCollectionMetrics">>, #ddb2_batch_write_item.item_collection_metrics,
       fun(V, Opts) -> undynamize_object(
                         fun({Table, Json}, Opts2) ->
                                 undynamize_item_collection_metric_list(Table, Json, Opts2)
                         end, V, Opts)
       end},
      {<<"UnprocessedItems">>, #ddb2_batch_write_item.unprocessed_items,
       fun(V, Opts) -> undynamize_object(
                         fun({Table, Json}, Opts2) ->
                                 undynamize_batch_write_item_request_item(Table, Json, Opts2)
                         end, V, Opts)
       end}
     ]}.

-type batch_write_item_return() :: ddb_return(#ddb2_batch_write_item{}, #ddb2_batch_write_item{}).

-spec batch_write_item([batch_write_item_request_item()]) -> batch_write_item_return().
batch_write_item(RequestItems) ->
    batch_write_item(RequestItems, [], default_config()).

-spec batch_write_item([batch_write_item_request_item()], batch_write_item_opts()) -> batch_write_item_return().
batch_write_item(RequestItems, Opts) ->
    batch_write_item(RequestItems, Opts, default_config()).

%%------------------------------------------------------------------------------
%% @doc 
%% DynamoDB API:
%% [http://docs.aws.amazon.com/amazondynamodb/latest/developerguide/API_BatchWriteItem.html]
%%
%% ===Example===
%%
%% Put 4 items in the "Forum" table.
%%
%% `
%% {ok, Record} =
%%     erlcloud_ddb2:batch_write_item(
%%       [{<<"Forum">>, 
%%         [{put, [{<<"Name">>, {s, <<"Amazon DynamoDB">>}},
%%                 {<<"Category">>, {s, <<"Amazon Web Services">>}}]},
%%          {put, [{<<"Name">>, {s, <<"Amazon RDS">>}},
%%                 {<<"Category">>, {s, <<"Amazon Web Services">>}}]},
%%          {put, [{<<"Name">>, {s, <<"Amazon Redshift">>}},
%%                 {<<"Category">>, {s, <<"Amazon Web Services">>}}]},
%%          {put, [{<<"Name">>, {s, <<"Amazon ElastiCache">>}},
%%                 {<<"Category">>, {s, <<"Amazon Web Services">>}}]}
%%         ]}],
%%       [{return_consumed_capacity, total},
%%        {out, record}]),
%% '
%% @end
%%------------------------------------------------------------------------------
-spec batch_write_item([batch_write_item_request_item()], batch_write_item_opts(), aws_config()) -> 
                              batch_write_item_return().
batch_write_item(RequestItems, Opts, Config) ->
    {AwsOpts, DdbOpts} = opts(batch_write_item_opts(), Opts),
    Return = erlcloud_ddb_impl:request(
               Config,
               "DynamoDB_20120810.BatchWriteItem",
               [{<<"RequestItems">>, dynamize_batch_write_item_request_items(RequestItems)}]
               ++ AwsOpts),
    case out(Return, 
             fun(Json, UOpts) -> undynamize_record(batch_write_item_record(), Json, UOpts) end, 
             DdbOpts) of
        {simple, #ddb2_batch_write_item{unprocessed_items = [_|_]}} ->
            %% TODO resend unprocessed items automatically (or controlled by option). 
            %% For now return an error - you can handle manually if you don't use simple.
            {error, unprocessed};
        {simple, Record} -> {ok, Record};
        {ok, _} = Out -> Out;
        {error, _} = Out -> Out
    end.

%%%------------------------------------------------------------------------------
%%% CreateTable
%%%------------------------------------------------------------------------------

-type index_name() :: binary().
-type range_key_name() :: attr_name().
-type hash_key_name() :: attr_name().
-type read_units() :: pos_integer().
-type write_units() :: pos_integer().
-type projection() :: keys_only |
                      {include, [attr_name()]} |
                      all.
-type local_secondary_index_def() :: {index_name(), range_key_name(), projection()}.

-type global_secondary_index_def() :: {index_name(), {hash_key_name(), 
    range_key_name()}, projection(), read_units(), write_units()}.

dynamize_projection(keys_only) ->
    [{<<"ProjectionType">>, <<"KEYS_ONLY">>}];
dynamize_projection(all) ->
    [{<<"ProjectionType">>, <<"ALL">>}];
dynamize_projection({include, AttrNames}) ->
    [{<<"ProjectionType">>, <<"INCLUDE">>},
     {<<"NonKeyAttributes">>, AttrNames}].

dynamize_global_secondary_index({IndexName, {HashKey, RangeKey}, Projection, ReadUnits, WriteUnits}) ->
    [{<<"IndexName">>, IndexName},
     {<<"KeySchema">>, [[{<<"AttributeName">>, HashKey},
                         {<<"KeyType">>, <<"HASH">>}],
                        [{<<"AttributeName">>, RangeKey},
                         {<<"KeyType">>, <<"RANGE">>}]]},
     {<<"Projection">>, dynamize_projection(Projection)},
     {<<"ProvisionedThroughput">>, [
         {<<"ReadCapacityUnits">>, ReadUnits},
         {<<"WriteCapacityUnits">>, WriteUnits}
     ]}].

dynamize_global_secondary_indexes(Value) ->
    [dynamize_global_secondary_index(I) || I <- Value].

dynamize_local_secondary_index(HashKey, {IndexName, RangeKey, Projection}) ->
    [{<<"IndexName">>, IndexName},
     {<<"KeySchema">>, [[{<<"AttributeName">>, HashKey},
                         {<<"KeyType">>, <<"HASH">>}],
                        [{<<"AttributeName">>, RangeKey},
                         {<<"KeyType">>, <<"RANGE">>}]]},
     {<<"Projection">>, dynamize_projection(Projection)}].

dynamize_local_secondary_indexes({HashKey, _RangeKey}, Value) ->
    [dynamize_local_secondary_index(HashKey, I) || I <- Value].

-type create_table_opt() :: {local_secondary_indexes, [local_secondary_index_def()]} 
    | {global_secondary_indexes, [global_secondary_index_def()]}.
-type create_table_opts() :: [create_table_opt()].

-spec create_table_opts(key_schema()) -> opt_table().
create_table_opts(KeySchema) ->
    [{local_secondary_indexes, <<"LocalSecondaryIndexes">>, 
      fun(V) -> dynamize_local_secondary_indexes(KeySchema, V) end},
     {global_secondary_indexes, <<"GlobalSecondaryIndexes">>,
      fun(V) -> dynamize_global_secondary_indexes(V) end}].

-spec create_table_record() -> record_desc().
create_table_record() ->
    {#ddb2_create_table{},
     [{<<"TableDescription">>, #ddb2_create_table.table_description, 
       fun(V, Opts) -> undynamize_record(table_description_record(), V, Opts) end}
     ]}. 

-type create_table_return() :: ddb_return(#ddb2_create_table{}, #ddb2_table_description{}).

-spec create_table(table_name(), attr_defs(), key_schema(), non_neg_integer(), non_neg_integer()) 
                  -> create_table_return().
create_table(Table, AttrDefs, KeySchema, ReadUnits, WriteUnits) ->
    create_table(Table, AttrDefs, KeySchema, ReadUnits, WriteUnits, [], default_config()).

-spec create_table(table_name(), attr_defs(), key_schema(), non_neg_integer(), non_neg_integer(), 
                   create_table_opts())
                  -> create_table_return().
create_table(Table, AttrDefs, KeySchema, ReadUnits, WriteUnits, Opts) ->
    create_table(Table, AttrDefs, KeySchema, ReadUnits, WriteUnits, Opts, default_config()).

%%------------------------------------------------------------------------------
%% @doc 
%% DynamoDB API:
%% [http://docs.aws.amazon.com/amazondynamodb/latest/developerguide/API_CreateTable.html]
%%
%% ===Example===
%%
%% Create a table with hash key "ForumName" and range key "Subject"
%% with a local secondary index on "LastPostDateTime.
%%
%% `
%% {ok, Description} =
%%     erlcloud_ddb2:create_table(
%%       <<"Thread">>,
%%       [{<<"ForumName">>, s},
%%        {<<"Subject">>, s},
%%        {<<"LastPostDateTime">>, s}],
%%       {<<"ForumName">>, <<"Subject">>},
%%       5, 
%%       5,
%%       [{local_secondary_indexes,
%%         [{<<"LastPostIndex">>, <<"LastPostDateTime">>, keys_only}]}]),
%% '
%% @end
%%------------------------------------------------------------------------------
-spec create_table(table_name(), attr_defs(), key_schema(), non_neg_integer(), non_neg_integer(), 
                   create_table_opts(), aws_config()) 
                  -> create_table_return().
create_table(Table, AttrDefs, KeySchema, ReadUnits, WriteUnits, Opts, Config) ->
    {AwsOpts, DdbOpts} = opts(create_table_opts(KeySchema), Opts),
    Return = erlcloud_ddb_impl:request(
               Config,
               "DynamoDB_20120810.CreateTable",
               [{<<"TableName">>, Table},
                {<<"AttributeDefinitions">>, dynamize_attr_defs(AttrDefs)}, 
                {<<"KeySchema">>, dynamize_key_schema(KeySchema)},
                {<<"ProvisionedThroughput">>, [{<<"ReadCapacityUnits">>, ReadUnits},
                                               {<<"WriteCapacityUnits">>, WriteUnits}]}]
               ++ AwsOpts),
    out(Return, fun(Json, UOpts) -> undynamize_record(create_table_record(), Json, UOpts) end, 
        DdbOpts, #ddb2_create_table.table_description).

%%%------------------------------------------------------------------------------
%%% DeleteItem
%%%------------------------------------------------------------------------------

-type delete_item_opt() :: {expected, in_expected()} | 
                           {return_values, none | all_old} |
                           return_consumed_capacity_opt() |
                           return_item_collection_metrics_opt() |
                           out_opt().
-type delete_item_opts() :: [delete_item_opt()].

-spec delete_item_opts() -> opt_table().
delete_item_opts() ->
    [{expected, <<"Expected">>, fun dynamize_expected/1},
     {return_values, <<"ReturnValues">>, fun dynamize_return_value/1},
     return_consumed_capacity_opt(),
     return_item_collection_metrics_opt()].

-spec delete_item_record() -> record_desc().
delete_item_record() ->
    {#ddb2_delete_item{},
     [{<<"Attributes">>, #ddb2_delete_item.attributes, fun undynamize_item/2},
      {<<"ConsumedCapacity">>, #ddb2_delete_item.consumed_capacity, fun undynamize_consumed_capacity/2},
      {<<"ItemCollectionMetrics">>, #ddb2_delete_item.item_collection_metrics, 
       fun undynamize_item_collection_metrics/2}
     ]}.

-type delete_item_return() :: ddb_return(#ddb2_delete_item{}, out_item()).

-spec delete_item(table_name(), key()) -> delete_item_return().
delete_item(Table, Key) ->
    delete_item(Table, Key, [], default_config()).

-spec delete_item(table_name(), key(), delete_item_opts()) -> delete_item_return().
delete_item(Table, Key, Opts) ->
    delete_item(Table, Key, Opts, default_config()).

%%------------------------------------------------------------------------------
%% @doc 
%% DynamoDB API:
%% [http://docs.aws.amazon.com/amazondynamodb/latest/developerguide/API_DeleteItem.html]
%%
%% ===Example===
%%
%% Delete an item from the "Thread" table if it doesn't have a
%% "Replies" attribute.
%%
%% `
%% {ok, Item} = 
%%     erlcloud_ddb2:delete_item(
%%       <<"Thread">>, 
%%       [{<<"ForumName">>, {s, <<"Amazon DynamoDB">>}},
%%        {<<"Subject">>, {s, <<"How do I update multiple items?">>}}],
%%       [{return_values, all_old},
%%        {expected, {<<"Replies">>, false}}]),
%% '
%% @end
%%------------------------------------------------------------------------------
-spec delete_item(table_name(), key(), delete_item_opts(), aws_config()) -> delete_item_return().
delete_item(Table, Key, Opts, Config) ->
    {AwsOpts, DdbOpts} = opts(delete_item_opts(), Opts),
    Return = erlcloud_ddb_impl:request(
               Config,
               "DynamoDB_20120810.DeleteItem",
               [{<<"TableName">>, Table},
                {<<"Key">>, dynamize_key(Key)}]
               ++ AwsOpts),
    out(Return, fun(Json, UOpts) -> undynamize_record(delete_item_record(), Json, UOpts) end, DdbOpts, 
        #ddb2_delete_item.attributes, {ok, []}).

%%%------------------------------------------------------------------------------
%%% DeleteTable
%%%------------------------------------------------------------------------------

-spec delete_table_record() -> record_desc().
delete_table_record() ->
    {#ddb2_delete_table{},
     [{<<"TableDescription">>, #ddb2_create_table.table_description, 
       fun(V, Opts) -> undynamize_record(table_description_record(), V, Opts) end}
     ]}. 

-type delete_table_return() :: ddb_return(#ddb2_delete_table{}, #ddb2_table_description{}).

-spec delete_table(table_name()) -> delete_table_return().
delete_table(Table) ->
    delete_table(Table, [], default_config()).

-spec delete_table(table_name(), ddb_opts()) -> delete_table_return().
delete_table(Table, Opts) ->
    delete_table(Table, Opts, default_config()).

%%------------------------------------------------------------------------------
%% @doc 
%% DynamoDB API:
%% [http://docs.aws.amazon.com/amazondynamodb/latest/developerguide/API_DeleteTable.html]
%%
%% ===Example===
%%
%% Delete "Reply" table.
%%
%% `
%% {ok, Description} =
%%     erlcloud_ddb2:delete_table(<<"Reply">>),
%% '
%% @end
%%------------------------------------------------------------------------------
-spec delete_table(table_name(), ddb_opts(), aws_config()) -> delete_table_return().
delete_table(Table, Opts, Config) ->
    {[], DdbOpts} = opts([], Opts),
    Return = erlcloud_ddb_impl:request(
               Config,
               "DynamoDB_20120810.DeleteTable",
               [{<<"TableName">>, Table}]),
    out(Return, fun(Json, UOpts) -> undynamize_record(delete_table_record(), Json, UOpts) end, 
        DdbOpts, #ddb2_delete_table.table_description).

%%%------------------------------------------------------------------------------
%%% DescribeTable
%%%------------------------------------------------------------------------------

-spec describe_table_record() -> record_desc().
describe_table_record() ->
    {#ddb2_describe_table{},
     [{<<"Table">>, #ddb2_describe_table.table, 
       fun(V, Opts) -> undynamize_record(table_description_record(), V, Opts) end}
     ]}. 

-type describe_table_return() :: ddb_return(#ddb2_describe_table{}, #ddb2_table_description{}).

-spec describe_table(table_name()) -> describe_table_return().
describe_table(Table) ->
    describe_table(Table, [], default_config()).

-spec describe_table(table_name(), ddb_opts()) -> describe_table_return().
describe_table(Table, Opts) ->
    describe_table(Table, Opts, default_config()).

%%------------------------------------------------------------------------------
%% @doc 
%% DynamoDB API:
%% [http://docs.aws.amazon.com/amazondynamodb/latest/developerguide/API_DescribeTables.html]
%%
%% ===Example===
%%
%% Describe "Thread" table.
%%
%% `
%% {ok, Description} =
%%     erlcloud_ddb2:describe_table(<<"Thread">>),
%% '
%% @end
%%------------------------------------------------------------------------------
-spec describe_table(table_name(), ddb_opts(), aws_config()) -> describe_table_return().
describe_table(Table, Opts, Config) ->
    {[], DdbOpts} = opts([], Opts),
    Return = erlcloud_ddb_impl:request(
               Config,
               "DynamoDB_20120810.DescribeTable",
               [{<<"TableName">>, Table}]),
    out(Return, fun(Json, UOpts) -> undynamize_record(describe_table_record(), Json, UOpts) end, 
        DdbOpts, #ddb2_describe_table.table).

%%%------------------------------------------------------------------------------
%%% GetItem
%%%------------------------------------------------------------------------------

-spec get_item_record() -> record_desc().
get_item_record() ->
    {#ddb2_get_item{},
     [{<<"Item">>, #ddb2_get_item.item, fun undynamize_item/2},
      {<<"ConsumedCapacity">>, #ddb2_get_item.consumed_capacity, fun undynamize_consumed_capacity/2}
     ]}.

-type get_item_return() :: ddb_return(#ddb2_get_item{}, out_item()).

-spec get_item(table_name(), key()) -> get_item_return().
get_item(Table, Key) ->
    get_item(Table, Key, [], default_config()).

-spec get_item(table_name(), key(), get_item_opts()) -> get_item_return().
get_item(Table, Key, Opts) ->
    get_item(Table, Key, Opts, default_config()).

%%------------------------------------------------------------------------------
%% @doc 
%% DynamoDB API:
%% [http://docs.aws.amazon.com/amazondynamodb/latest/developerguide/API_GetItem.html]
%%
%% ===Example===
%%
%% Get selected attributes from an item in the "Thread" table.
%%
%% `
%% {ok, Item} = 
%%     erlcloud_ddb2:get_item(
%%       <<"Thread">>,
%%       [{<<"ForumName">>, {s, <<"Amazon DynamoDB">>}}, 
%%        {<<"Subject">>, {s, <<"How do I update multiple items?">>}}],
%%       [{attributes_to_get, [<<"LastPostDateTime">>, <<"Message">>, <<"Tags">>]},
%%        consistent_read,
%%        {return_consumed_capacity, total}]),
%% '
%% @end
%%------------------------------------------------------------------------------
-spec get_item(table_name(), key(), get_item_opts(), aws_config()) -> get_item_return().
get_item(Table, Key, Opts, Config) ->
    {AwsOpts, DdbOpts} = opts(get_item_opts(), Opts),
    Return = erlcloud_ddb_impl:request(
               Config,
               "DynamoDB_20120810.GetItem",
               [{<<"TableName">>, Table},
                {<<"Key">>, dynamize_key(Key)}]
               ++ AwsOpts),
    out(Return, fun(Json, UOpts) -> undynamize_record(get_item_record(), Json, UOpts) end, DdbOpts, 
        #ddb2_get_item.item, {ok, []}).

%%%------------------------------------------------------------------------------
%%% ListTables
%%%------------------------------------------------------------------------------

-type list_tables_opt() :: {limit, pos_integer()} | 
                           {exclusive_start_table_name, binary()} |
                           out_opt().
-type list_tables_opts() :: [list_tables_opt()].

-spec list_tables_opts() -> opt_table().
list_tables_opts() ->
    [{limit, <<"Limit">>, fun id/1},
     {exclusive_start_table_name, <<"ExclusiveStartTableName">>, fun id/1}].

-spec list_tables_record() -> record_desc().
list_tables_record() ->
    {#ddb2_list_tables{},
     [{<<"TableNames">>, #ddb2_list_tables.table_names, fun id/2},
      {<<"LastEvaluatedTableName">>, #ddb2_list_tables.last_evaluated_table_name, fun id/2}
     ]}.

-type list_tables_return() :: ddb_return(#ddb2_list_tables{}, [table_name()]).

-spec list_tables() -> list_tables_return().
list_tables() ->
    list_tables([], default_config()).

-spec list_tables(list_tables_opts()) -> list_tables_return().
list_tables(Opts) ->
    list_tables(Opts, default_config()).

%%------------------------------------------------------------------------------
%% @doc 
%% DynamoDB API:
%% [http://docs.aws.amazon.com/amazondynamodb/latest/developerguide/API_ListTables.html]
%%
%% ===Example===
%%
%% Get the next 3 table names after "Forum".
%%
%% `
%% {ok, Tables} = 
%%     erlcloud_ddb2:list_tables(
%%       [{limit, 3}, 
%%        {exclusive_start_table_name, <<"Forum">>}]),
%% '
%% @end
%%------------------------------------------------------------------------------
-spec list_tables(list_tables_opts(), aws_config()) -> list_tables_return().
list_tables(Opts, Config) ->
    {AwsOpts, DdbOpts} = opts(list_tables_opts(), Opts),
    Return = erlcloud_ddb_impl:request(
               Config,
               "DynamoDB_20120810.ListTables",
               AwsOpts),
    out(Return, fun(Json, UOpts) -> undynamize_record(list_tables_record(), Json, UOpts) end, 
        DdbOpts, #ddb2_list_tables.table_names, {ok, []}).

%%%------------------------------------------------------------------------------
%%% PutItem
%%%------------------------------------------------------------------------------

-type put_item_opt() :: {expected, in_expected()} | 
                        {return_values, none | all_old} |
                        return_consumed_capacity_opt() |
                        return_item_collection_metrics_opt() |
                        out_opt().
-type put_item_opts() :: [put_item_opt()].

-spec put_item_opts() -> opt_table().
put_item_opts() ->
    [{expected, <<"Expected">>, fun dynamize_expected/1},
     {return_values, <<"ReturnValues">>, fun dynamize_return_value/1},
     return_consumed_capacity_opt(),
     return_item_collection_metrics_opt()].

-spec put_item_record() -> record_desc().
put_item_record() ->
    {#ddb2_put_item{},
     [{<<"Attributes">>, #ddb2_put_item.attributes, fun undynamize_item/2},
      {<<"ConsumedCapacity">>, #ddb2_put_item.consumed_capacity, fun undynamize_consumed_capacity/2},
      {<<"ItemCollectionMetrics">>, #ddb2_put_item.item_collection_metrics, 
       fun undynamize_item_collection_metrics/2}
     ]}.

-type put_item_return() :: ddb_return(#ddb2_put_item{}, out_item()).

-spec put_item(table_name(), in_item()) -> put_item_return().
put_item(Table, Item) ->
    put_item(Table, Item, [], default_config()).

-spec put_item(table_name(), in_item(), put_item_opts()) -> put_item_return().
put_item(Table, Item, Opts) ->
    put_item(Table, Item, Opts, default_config()).

%%------------------------------------------------------------------------------
%% @doc 
%% DynamoDB API:
%% [http://docs.aws.amazon.com/amazondynamodb/latest/developerguide/API_PutItem.html]
%%
%% ===Example===
%%
%% Put an item in the "Thread" table if it does not already exist.
%%
%% `
%% {ok, []} = 
%%     erlcloud_ddb2:put_item(
%%       <<"Thread">>, 
%%       [{<<"LastPostedBy">>, <<"fred@example.com">>},
%%        {<<"ForumName">>, <<"Amazon DynamoDB">>},
%%        {<<"LastPostDateTime">>, <<"201303190422">>},
%%        {<<"Tags">>, {ss, [<<"Update">>, <<"Multiple Items">>, <<"HelpMe">>]}},
%%        {<<"Subject">>, <<"How do I update multiple items?">>},
%%        {<<"Message">>, 
%%         <<"I want to update multiple items in a single API call. What is the best way to do that?">>}],
%%       [{expected, [{<<"ForumName">>, false}, {<<"Subject">>, false}]}]),
%% '
%% @end
%%------------------------------------------------------------------------------
-spec put_item(table_name(), in_item(), put_item_opts(), aws_config()) -> put_item_return().
put_item(Table, Item, Opts, Config) ->
    {AwsOpts, DdbOpts} = opts(put_item_opts(), Opts),
    Return = erlcloud_ddb_impl:request(
               Config,
               "DynamoDB_20120810.PutItem",
               [{<<"TableName">>, Table},
                {<<"Item">>, dynamize_item(Item)}]
               ++ AwsOpts),
    out(Return, fun(Json, UOpts) -> undynamize_record(put_item_record(), Json, UOpts) end, DdbOpts, 
        #ddb2_put_item.attributes, {ok, []}).

%%%------------------------------------------------------------------------------
%%% Queue
%%%------------------------------------------------------------------------------

-type condition() :: {attr_name(), in_attr_value(), comparison_op()} |
                     {attr_name(), {in_attr_value(), in_attr_value()}, between} |
                     {attr_name(), [in_attr_value()], in} |
                     {attr_name(), in_attr_value()}.
-type conditions() :: maybe_list(condition()).

-spec dynamize_condition(condition()) -> json_pair().
dynamize_condition({Name, AttrValue}) ->
    %% Default to eq
    {Name, [{<<"AttributeValueList">>, [[dynamize_value(AttrValue)]]}, 
            dynamize_comparison(eq)]};
dynamize_condition({Name, AttrValueList, in}) ->
    {Name, [{<<"AttributeValueList">>, [[dynamize_value(A)] || A <- AttrValueList]},
            dynamize_comparison(in)]};
dynamize_condition({Name, {AttrValue1, AttrValue2}, between}) ->
    {Name, [{<<"AttributeValueList">>, [[dynamize_value(AttrValue1)], [dynamize_value(AttrValue2)]]},
            dynamize_comparison(between)]};
dynamize_condition({Name, AttrValue, Op}) ->
    {Name, [{<<"AttributeValueList">>, [[dynamize_value(AttrValue)]]},
            dynamize_comparison(Op)]}.

dynamize_conditions(V) when is_list(V) ->
    [dynamize_condition(I) || I <- V];
dynamize_conditions(I) ->
    [dynamize_condition(I)].

-type select() :: all_attributes | all_projected_attributes | count | specific_attributes.
dynamize_select(all_attributes)           -> <<"ALL_ATTRIBUTES">>;
dynamize_select(all_projected_attributes) -> <<"ALL_PROJECTED_ATTRIBUTES">>;
dynamize_select(count)                    -> <<"COUNT">>;
dynamize_select(specific_attributes)      -> <<"SPECIFIC_ATTRIBUTES">>.


-type q_opt() :: {attributes_to_get, [attr_name()]} | 
                 boolean_opt(consistent_read) | 
                 {exclusive_start_key, key() | undefined} |
                 {index_name, index_name()} |
                 {key_conditions, conditions()} |
                 {limit, pos_integer()} |
                 return_consumed_capacity_opt() |
                 boolean_opt(scan_index_forward) |
                 {select, select()} |
                 out_opt().
-type q_opts() :: [q_opt()].

-spec q_opts() -> opt_table().
q_opts() ->
    [{attributes_to_get, <<"AttributesToGet">>, fun id/1},
     {consistent_read, <<"ConsistentRead">>, fun id/1},
     {exclusive_start_key, <<"ExclusiveStartKey">>, fun dynamize_key/1},
     {index_name, <<"IndexName">>, fun id/1},
     {key_conditions, <<"KeyConditions">>, fun dynamize_conditions/1},
     {limit, <<"Limit">>, fun id/1},
     return_consumed_capacity_opt(),
     {scan_index_forward, <<"ScanIndexForward">>, fun id/1},
     {select, <<"Select">>, fun dynamize_select/1}
    ].

-spec q_record() -> record_desc().
q_record() ->
    {#ddb2_q{},
     [{<<"ConsumedCapacity">>, #ddb2_q.consumed_capacity, fun undynamize_consumed_capacity/2},
      {<<"Count">>, #ddb2_q.count, fun id/2},
      {<<"Items">>, #ddb2_q.items, fun(V, Opts) -> [undynamize_item(I, Opts) || I <- V] end},
      {<<"LastEvaluatedKey">>, #ddb2_q.last_evaluated_key, fun undynamize_typed_key/2}
     ]}.

-type q_return() :: ddb_return(#ddb2_q{}, [out_item()]).

-spec q(table_name(), conditions()) -> q_return().
q(Table, Conditions) ->
    q(Table, Conditions, [], default_config()).

-spec q(table_name(), conditions(), q_opts()) -> q_return().
q(Table, Conditions, Opts) ->
    q(Table, Conditions, Opts, default_config()).

%%------------------------------------------------------------------------------
%% @doc 
%% DynamoDB API:
%% [http://docs.aws.amazon.com/amazondynamodb/latest/developerguide/API_Query.html]
%%
%% KeyConditions are treated as a required parameter, which appears to
%% be the case despite what the documentation says.
%%
%% ===Example===
%%
%% Get up to 3 itesm from the "Thread" table with "ForumName" of
%% "Amazon DynamoDB" and "LastPostDateTime" between specified
%% value. Use the "LastPostIndex".
%%
%% `
%% {ok, Items} =
%%     erlcloud_ddb2:q(
%%       <<"Thread">>,
%%       [{<<"LastPostDateTime">>, {{s, <<"20130101">>}, {s, <<"20130115">>}}, between},
%%        {<<"ForumName">>, {s, <<"Amazon DynamoDB">>}}],
%%       [{index_name, <<"LastPostIndex">>},
%%        {select, all_attributes},
%%        {limit, 3},
%%        {consistent_read, true}]),
%% '
%% @end
%%------------------------------------------------------------------------------
-spec q(table_name(), conditions(), q_opts(), aws_config()) -> q_return().
q(Table, Conditions, Opts, Config) ->
    {AwsOpts, DdbOpts} = opts(q_opts(), Opts),
    Return = erlcloud_ddb_impl:request(
               Config,
               "DynamoDB_20120810.Query",
               [{<<"TableName">>, Table},
                {<<"KeyConditions">>, dynamize_conditions(Conditions)}]
               ++ AwsOpts),
    out(Return, fun(Json, UOpts) -> undynamize_record(q_record(), Json, UOpts) end, DdbOpts, 
        #ddb2_q.items, {ok, []}).

%%%------------------------------------------------------------------------------
%%% Scan
%%%------------------------------------------------------------------------------

-type scan_opt() :: {attributes_to_get, [binary()]} | 
                    {exclusive_start_key, key() | undefined} |
                    {limit, pos_integer()} |
                    return_consumed_capacity_opt() |
                    {scan_filter, conditions()} |
                    {segment, non_neg_integer()} |
                    {select, select()} |
                    {total_segments, pos_integer()} |
                    out_opt().
-type scan_opts() :: [scan_opt()].

-spec scan_opts() -> opt_table().
scan_opts() ->
    [{attributes_to_get, <<"AttributesToGet">>, fun id/1},
     {exclusive_start_key, <<"ExclusiveStartKey">>, fun dynamize_key/1},
     {limit, <<"Limit">>, fun id/1},
     return_consumed_capacity_opt(),
     {scan_filter, <<"ScanFilter">>, fun dynamize_conditions/1},
     {segment, <<"Segment">>, fun id/1},
     {select, <<"Select">>, fun dynamize_select/1},
     {total_segments, <<"TotalSegments">>, fun id/1}
    ].

-spec scan_record() -> record_desc().
scan_record() ->
    {#ddb2_scan{},
     [{<<"ConsumedCapacity">>, #ddb2_scan.consumed_capacity, fun undynamize_consumed_capacity/2},
      {<<"Count">>, #ddb2_scan.count, fun id/2},
      {<<"Items">>, #ddb2_scan.items, fun(V, Opts) -> [undynamize_item(I, Opts) || I <- V] end},
      {<<"LastEvaluatedKey">>, #ddb2_scan.last_evaluated_key, fun undynamize_typed_key/2},
      {<<"ScannedCount">>, #ddb2_scan.scanned_count, fun id/2}
     ]}.

-type scan_return() :: ddb_return(#ddb2_scan{}, [out_item()]).

-spec scan(table_name()) -> scan_return().
scan(Table) ->
    scan(Table, [], default_config()).

-spec scan(table_name(), scan_opts()) -> scan_return().
scan(Table, Opts) ->
    scan(Table, Opts, default_config()).

%%------------------------------------------------------------------------------
%% @doc 
%% DynamoDB API:
%% [http://docs.aws.amazon.com/amazondynamodb/latest/developerguide/API_Scan.html]
%%
%% ===Example===
%%
%% Return all items in the "Reply" table.
%%
%% `
%% {ok, Record} = 
%%     erlcloud_ddb2:scan(
%%       <<"Reply">>, 
%%       [{return_consumed_capacity, total}, 
%%        {out, record}]),
%% '
%% @end
%%------------------------------------------------------------------------------
-spec scan(table_name(), scan_opts(), aws_config()) -> scan_return().
scan(Table, Opts, Config) ->
    {AwsOpts, DdbOpts} = opts(scan_opts(), Opts),
    Return = erlcloud_ddb_impl:request(
               Config,
               "DynamoDB_20120810.Scan",
               [{<<"TableName">>, Table}]
               ++ AwsOpts),
    out(Return, fun(Json, UOpts) -> undynamize_record(scan_record(), Json, UOpts) end, DdbOpts, 
        #ddb2_scan.items, {ok, []}).

%%%------------------------------------------------------------------------------
%%% UpdateItem
%%%------------------------------------------------------------------------------

-type update_action() :: put | add | delete.
-type in_update() :: {attr_name(), in_attr_value(), update_action()} | in_attr() | {attr_name(), delete}.
-type in_updates() :: maybe_list(in_update()).
-type json_update_action() :: {binary(), binary()}.
-type json_update() :: {attr_name(), [{binary(), json_attr_value()} | json_update_action()]}.
-spec dynamize_action(update_action()) -> json_update_action().
dynamize_action(put) ->
    {<<"Action">>, <<"PUT">>};
dynamize_action(add) ->
    {<<"Action">>, <<"ADD">>};
dynamize_action(delete) ->
    {<<"Action">>, <<"DELETE">>}.

-spec dynamize_update(in_update()) -> json_update().
dynamize_update({Name, Value, Action}) ->
    {Name, [{<<"Value">>, [dynamize_value(Value)]}, dynamize_action(Action)]};
dynamize_update({Name, delete}) ->
    {Name, [dynamize_action(delete)]};
dynamize_update({Name, Value}) ->
    %% Uses the default action of put
    dynamize_update({Name, Value, put}).

-spec dynamize_updates(in_updates()) -> [json_update()].
dynamize_updates(Updates) ->
    dynamize_maybe_list(fun dynamize_update/1, Updates).

-type update_item_opt() :: {expected, in_expected()} | 
                           return_consumed_capacity_opt() |
                           return_item_collection_metrics_opt() |
                           {return_values, return_value()} |
                           out_opt().
-type update_item_opts() :: [update_item_opt()].

-spec update_item_opts() -> opt_table().
update_item_opts() ->
    [{expected, <<"Expected">>, fun dynamize_expected/1},
     return_consumed_capacity_opt(),
     return_item_collection_metrics_opt(),
     {return_values, <<"ReturnValues">>, fun dynamize_return_value/1}].

-spec update_item_record() -> record_desc().
update_item_record() ->
    {#ddb2_update_item{},
     [{<<"Attributes">>, #ddb2_update_item.attributes, fun undynamize_item/2},
      {<<"ConsumedCapacity">>, #ddb2_update_item.consumed_capacity, fun undynamize_consumed_capacity/2},
      {<<"ItemCollectionMetrics">>, #ddb2_update_item.item_collection_metrics, 
       fun undynamize_item_collection_metrics/2}
     ]}.

-type update_item_return() :: ddb_return(#ddb2_update_item{}, out_item()).

-spec update_item(table_name(), key(), in_updates()) -> update_item_return().
update_item(Table, Key, Updates) ->
    update_item(Table, Key, Updates, [], default_config()).

-spec update_item(table_name(), key(), in_updates(), update_item_opts()) -> update_item_return().
update_item(Table, Key, Updates, Opts) ->
    update_item(Table, Key, Updates, Opts, default_config()).

%%------------------------------------------------------------------------------
%% @doc 
%% DynamoDB API:
%% [http://docs.aws.amazon.com/amazondynamodb/latest/developerguide/API_UpdateItem.html]
%%
%% AttributeUpdates is treated as a required parameter because callers
%% will almost always provide it. If no updates are desired, You can
%% pass [] for that argument.
%%
%% ===Example===
%%
%% Update specific item in the "Thread" table by setting "LastPostBy"
%% if it has the expected previous value.
%%
%% `
%% {ok, Item} = 
%%     erlcloud_ddb2:update_item(
%%       <<"Thread">>, 
%%       [{<<"ForumName">>, {s, <<"Amazon DynamoDB">>}},
%%        {<<"Subject">>, {s, <<"How do I update multiple items?">>}}],
%%       [{<<"LastPostedBy">>, {s, <<"alice@example.com">>}, put}],
%%       [{expected, {<<"LastPostedBy">>, {s, <<"fred@example.com">>}}},
%%        {return_values, all_new}]),
%% '
%% @end
%%------------------------------------------------------------------------------
-spec update_item(table_name(), key(), in_updates(), update_item_opts(), aws_config()) -> update_item_return().
update_item(Table, Key, Updates, Opts, Config) ->
    {AwsOpts, DdbOpts} = opts(update_item_opts(), Opts),
    Return = erlcloud_ddb_impl:request(
               Config,
               "DynamoDB_20120810.UpdateItem",
               [{<<"TableName">>, Table},
                {<<"Key">>, dynamize_key(Key)}]
               ++ case Updates of 
                      [] -> [];
                      _  -> [{<<"AttributeUpdates">>, dynamize_updates(Updates)}]
                  end
               ++ AwsOpts),
    out(Return, fun(Json, UOpts) -> undynamize_record(update_item_record(), Json, UOpts) end, DdbOpts, 
        #ddb2_update_item.attributes, {ok, []}).

%%%------------------------------------------------------------------------------
%%% UpdateTable
%%%------------------------------------------------------------------------------

-spec update_table_record() -> record_desc().
update_table_record() ->
    {#ddb2_update_table{},
     [{<<"TableDescription">>, #ddb2_create_table.table_description, 
       fun(V, Opts) -> undynamize_record(table_description_record(), V, Opts) end}
     ]}. 

-type update_table_return() :: ddb_return(#ddb2_update_table{}, #ddb2_table_description{}).

-spec update_table(table_name(), non_neg_integer(), non_neg_integer()) -> update_table_return().
update_table(Table, ReadUnits, WriteUnits) ->
    update_table(Table, ReadUnits, WriteUnits, [], default_config()).

-spec update_table(table_name(), non_neg_integer(), non_neg_integer(), ddb_opts()) -> update_table_return().
update_table(Table, ReadUnits, WriteUnits, Opts) ->
    update_table(Table, ReadUnits, WriteUnits, Opts, default_config()).

%%------------------------------------------------------------------------------
%% @doc 
%% DynamoDB API:
%% [http://docs.aws.amazon.com/amazondynamodb/latest/developerguide/API_UpdateTable.html]
%%
%% ===Example===
%%
%% Update table "Thread" to have 10 units of read and write capacity.
%%
%% `
%% erlcloud_ddb2:update_table(<<"Thread">>, 10, 10)
%% '
%% @end
%%------------------------------------------------------------------------------
-spec update_table(table_name(), non_neg_integer(), non_neg_integer(), ddb_opts(), aws_config()) 
                  -> update_table_return().
update_table(Table, ReadUnits, WriteUnits, Opts, Config) ->
    {[], DdbOpts} = opts([], Opts),
    Return = erlcloud_ddb_impl:request(
               Config,
               "DynamoDB_20120810.UpdateTable",
               [{<<"TableName">>, Table},
                {<<"ProvisionedThroughput">>, [{<<"ReadCapacityUnits">>, ReadUnits},
                                               {<<"WriteCapacityUnits">>, WriteUnits}]}]),
    out(Return, fun(Json, UOpts) -> undynamize_record(update_table_record(), Json, UOpts) end, 
        DdbOpts, #ddb2_update_table.table_description).<|MERGE_RESOLUTION|>--- conflicted
+++ resolved
@@ -713,14 +713,14 @@
 -spec global_secondary_index_description_record() -> record_desc().
 global_secondary_index_description_record() ->
     {#ddb2_global_secondary_index_description{},
-     [{<<"IndexName">>, #ddb2_global_secondary_index_description.index_name, fun id/1},
-      {<<"IndexSizeBytes">>, #ddb2_global_secondary_index_description.index_size_bytes, fun id/1},
-      {<<"IndexStatus">>, #ddb2_global_secondary_index_description.index_status, fun id/1},
-      {<<"ItemCount">>, #ddb2_global_secondary_index_description.item_count, fun id/1},
-      {<<"KeySchema">>, #ddb2_global_secondary_index_description.key_schema, fun undynamize_key_schema/1},
-      {<<"Projection">>, #ddb2_global_secondary_index_description.projection, fun undynamize_projection/1},
+     [{<<"IndexName">>, #ddb2_global_secondary_index_description.index_name, fun id/2},
+      {<<"IndexSizeBytes">>, #ddb2_global_secondary_index_description.index_size_bytes, fun id/2},
+      {<<"IndexStatus">>, #ddb2_global_secondary_index_description.index_status, fun id/2},
+      {<<"ItemCount">>, #ddb2_global_secondary_index_description.item_count, fun id/2},
+      {<<"KeySchema">>, #ddb2_global_secondary_index_description.key_schema, fun undynamize_key_schema/2},
+      {<<"Projection">>, #ddb2_global_secondary_index_description.projection, fun undynamize_projection/2},
       {<<"ProvisionedThroughput">>, #ddb2_global_secondary_index_description.provisioned_throughput,
-       fun(V) -> undynamize_record(provisioned_throughput_description_record(), V) end}
+       fun(V, Opts) -> undynamize_record(provisioned_throughput_description_record(), V, Opts) end}
      ]}.
     
 -spec local_secondary_index_description_record() -> record_desc().
@@ -746,19 +746,12 @@
 -spec table_description_record() -> record_desc().
 table_description_record() ->
     {#ddb2_table_description{},
-<<<<<<< HEAD
-     [{<<"AttributeDefinitions">>, #ddb2_table_description.attribute_definitions, fun undynamize_attr_defs/1},
-      {<<"CreationDateTime">>, #ddb2_table_description.creation_date_time, fun id/1},
-      {<<"GlobalSecondaryIndexes">>, #ddb2_table_description.global_secondary_indexes,
-       fun(V) -> [undynamize_record(global_secondary_index_description_record(), I) || I <- V] end},
-      {<<"ItemCount">>, #ddb2_table_description.item_count, fun id/1},
-      {<<"KeySchema">>, #ddb2_table_description.key_schema, fun undynamize_key_schema/1},
-=======
      [{<<"AttributeDefinitions">>, #ddb2_table_description.attribute_definitions, fun undynamize_attr_defs/2},
       {<<"CreationDateTime">>, #ddb2_table_description.creation_date_time, fun id/2},
+      {<<"GlobalSecondaryIndexes">>, #ddb2_table_description.global_secondary_indexes,
+       fun(V, Opts) -> [undynamize_record(global_secondary_index_description_record(), I, Opts) || I <- V] end},
       {<<"ItemCount">>, #ddb2_table_description.item_count, fun id/2},
       {<<"KeySchema">>, #ddb2_table_description.key_schema, fun undynamize_key_schema/2},
->>>>>>> ae6317b7
       {<<"LocalSecondaryIndexes">>, #ddb2_table_description.local_secondary_indexes,
        fun(V, Opts) -> [undynamize_record(local_secondary_index_description_record(), I, Opts) || I <- V] end},
       {<<"ProvisionedThroughput">>, #ddb2_table_description.provisioned_throughput,
