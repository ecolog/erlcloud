-module(erlcloud_aws).
-export([aws_request/6, aws_request_xml/6,
         param_list/2, default_config/0, format_timestamp/1]).

-include("erlcloud_aws.hrl").

aws_request_xml(Method, Host, Path, Params, AccessKeyID, SecretAccessKey) ->
    Body = aws_request(Method, Host, Path, Params, AccessKeyID, SecretAccessKey),
    element(1, xmerl_scan:string(Body)).

aws_request(Method, Host, Path, Params, AccessKeyID, SecretAccessKey) ->
    Timestamp = format_timestamp(erlang:universaltime()),
    QParams = lists:sort([{"Timestamp", Timestamp},
                          {"SignatureVersion", "2"},
                          {"SignatureMethod", "HmacSHA1"},
                          {"AWSAccessKeyId", AccessKeyID}|Params]),

    QueryToSign = erlcloud_http:make_query_string(QParams),
<<<<<<< HEAD
    RequestToSign = [string:to_upper(atom_to_list(Method)), $\n,
                     string:to_lower(Host), $\n, Path, $\n, QueryToSign],
=======

    RequestToSign = [string:to_upper(atom_to_list(Method)), "\n",
                     string:to_lower(Host), "\n",
                     Path, "\n",
                     QueryToSign],

>>>>>>> dad4aed4
    Signature = base64:encode(crypto:sha_mac(SecretAccessKey, RequestToSign)),

    Query = [QueryToSign, "&Signature=", erlcloud_http:url_encode(Signature)],

    URL = ["https://", Host, Path],

    Response =
        case Method of
            get ->
                Req = lists:flatten([URL, $?, Query]),
                io:format("Req: >~s<~n", [Req]),
                http:request(Req);
            _ ->
                http:request(Method,
                             {lists:flatten(URL), [], "application/x-www-form-urlencoded",
                              list_to_binary(Query)}, [], [])
        end,

    case Response of
        {ok, {{_HTTPVer, 200, _StatusLine}, _Headers, Body}} ->
            Body;
        {ok, {{_HTTPVer, Status, _StatusLine}, _Headers, _Body}} ->
            erlang:error({aws_error, {http_error, Status, _StatusLine, _Body}});
        {error, Error} ->
            erlang:error({aws_error, {socket_error, Error}})
    end.

param_list([], _Key) -> [];
param_list(Values, Key) when is_tuple(Key) ->
    Seq = lists:seq(1, size(Key)),
    lists:flatten(
        [[{lists:append([element(J, Key), ".", integer_to_list(I)]),
           element(J, Value)} || J <- Seq] ||
         {I, Value} <- lists:zip(lists:seq(1, length(Values)), Values)]
    );
param_list([[{_, _}|_]|_] = Values, Key) ->
    lists:flatten(
        [[{lists:flatten([Key, $., integer_to_list(I), $., SubKey]),
           value_to_string(Value)} || {SubKey, Value} <- SValues] ||
         {I, SValues} <- lists:zip(lists:seq(1, length(Values)), Values)]
    );
param_list(Values, Key) ->
    [{lists:flatten([Key, $., integer_to_list(I)]), Value} ||
     {I, Value} <- lists:zip(lists:seq(1, length(Values)), Values)].

value_to_string(Integer) when is_integer(Integer) -> integer_to_list(Integer);
value_to_string(Atom) when is_atom(Atom) -> atom_to_list(Atom);
value_to_string(Binary) when is_binary(Binary) -> Binary;
value_to_string(String) when is_list(String) -> String;
value_to_string({{_Yr, _Mo, _Da}, {_Hr, _Min, _Sec}} = Timestamp) -> format_timestamp(Timestamp).

format_timestamp({{Yr, Mo, Da}, {H, M, S}}) ->
    lists:flatten(
        io_lib:format("~4.10.0b-~2.10.0b-~2.10.0bT~2.10.0b:~2.10.0b:~2.10.0bZ",
                      [Yr, Mo, Da, H, M, S])).

default_config() ->
    case get(aws_config) of
        undefined ->
            #aws_config{access_key_id=os:getenv("AMAZON_ACCESS_KEY_ID"),
                        secret_access_key=os:getenv("AMAZON_SECRET_ACCESS_KEY")};
        Config ->
            Config
    end.<|MERGE_RESOLUTION|>--- conflicted
+++ resolved
@@ -16,17 +16,8 @@
                           {"AWSAccessKeyId", AccessKeyID}|Params]),
 
     QueryToSign = erlcloud_http:make_query_string(QParams),
-<<<<<<< HEAD
     RequestToSign = [string:to_upper(atom_to_list(Method)), $\n,
                      string:to_lower(Host), $\n, Path, $\n, QueryToSign],
-=======
-
-    RequestToSign = [string:to_upper(atom_to_list(Method)), "\n",
-                     string:to_lower(Host), "\n",
-                     Path, "\n",
-                     QueryToSign],
-
->>>>>>> dad4aed4
     Signature = base64:encode(crypto:sha_mac(SecretAccessKey, RequestToSign)),
 
     Query = [QueryToSign, "&Signature=", erlcloud_http:url_encode(Signature)],
