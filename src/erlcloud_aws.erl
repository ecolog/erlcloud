-module(erlcloud_aws).

-export([aws_request/5, aws_request/6, aws_request/7, aws_request/8,
         aws_request_xml/5, aws_request_xml/6, aws_request_xml/7, aws_request_xml/8,
         aws_request2/7,
         aws_request_xml2/5, aws_request_xml2/7,
<<<<<<< HEAD
         aws_request4/9,
         aws_request_xml4/7, aws_request_xml4/9,
=======
         aws_request_xml4/6,aws_request_xml4/8,
>>>>>>> 6b2e77c5
         aws_request_form/8,
         param_list/2, default_config/0, update_config/1, format_timestamp/1,
         http_headers_body/1,
         request_to_return/1,
         sign_v4/5]).

-include("erlcloud.hrl").
-include_lib("erlcloud/include/erlcloud_aws.hrl").

-record(metadata_credentials, 
        {access_key_id :: string(),
         secret_access_key :: string(),
         security_token=undefined :: string(),
         expiration_gregorian_seconds :: integer()
        }).

aws_request_xml(Method, Host, Path, Params, #aws_config{} = Config) ->
    Body = aws_request(Method, Host, Path, Params, Config),
    element(1, xmerl_scan:string(binary_to_list(Body))).
aws_request_xml(Method, Host, Path, Params, AccessKeyID, SecretAccessKey) ->
    Body = aws_request(Method, Host, Path, Params, AccessKeyID, SecretAccessKey),
    element(1, xmerl_scan:string(binary_to_list(Body))).
aws_request_xml(Method, Protocol, Host, Port, Path, Params, #aws_config{} = Config) ->
    Body = aws_request(Method, Protocol, Host, Port, Path, Params, Config),
    element(1, xmerl_scan:string(binary_to_list(Body))).
aws_request_xml(Method, Protocol, Host, Port, Path, Params, AccessKeyID, SecretAccessKey) ->
    Body = aws_request(Method, Protocol, Host, Port, Path, Params, AccessKeyID, SecretAccessKey),
    element(1, xmerl_scan:string(binary_to_list(Body))).

aws_request_xml2(Method, Host, Path, Params, #aws_config{} = Config) ->
    aws_request_xml2(Method, undefined, Host, undefined, Path, Params, Config).
aws_request_xml2(Method, Protocol, Host, Port, Path, Params, #aws_config{} = Config) ->
    case aws_request2(Method, Protocol, Host, Port, Path, Params, Config) of
        {ok, Body} ->
            {ok, element(1, xmerl_scan:string(binary_to_list(Body)))};
        {error, Reason} ->
            {error, Reason}
    end.

<<<<<<< HEAD
aws_request_xml4(Method, Host, Path, Params, #aws_config{} = Config, Region, Service) ->
    aws_request_xml4(Method, undefined, Host, undefined, Path, Params, Config, Region, Service).
aws_request_xml4(Method, Protocol, Host, Port, Path, Params, #aws_config{} = Config, Region, Service) ->
    case aws_request4(Method, Protocol, Host, Port, Path, Params, Config, Region, Service) of
=======
aws_request_xml4(Method, Host, Path, Params, Service, #aws_config{} = Config) ->
    aws_request_xml4(Method, undefined, Host, undefined, Path, Params, Service, Config).
aws_request_xml4(Method, Protocol, Host, Port, Path, Params, Service, #aws_config{} = Config) ->
    case aws_request4(Method, Protocol, Host, Port, Path, Params, Service, Config) of
>>>>>>> 6b2e77c5
        {ok, Body} ->
            {ok, element(1, xmerl_scan:string(binary_to_list(Body)))};
        {error, Reason} ->
            {error, Reason}
    end.

aws_request(Method, Host, Path, Params, #aws_config{} = Config) ->
    aws_request(Method, undefined, Host, undefined, Path, Params, Config).
aws_request(Method, Host, Path, Params, AccessKeyID, SecretAccessKey) ->
    aws_request(Method, undefined, Host, undefined, Path, Params, AccessKeyID, SecretAccessKey).
aws_request(Method, Protocol, Host, Port, Path, Params, #aws_config{} = Config) ->
    case aws_request2(Method, Protocol, Host, Port, Path, Params, Config) of
        {ok, Body} ->
            Body;
        {error, Reason} ->
            erlang:error({aws_error, Reason})
    end.
aws_request(Method, Protocol, Host, Port, Path, Params, AccessKeyID, SecretAccessKey) ->
    aws_request(Method, Protocol, Host, Port, Path, Params,
                #aws_config{access_key_id = AccessKeyID, secret_access_key = SecretAccessKey}).

%% aws_request2 returns {ok, Body} or {error, Reason} instead of throwing as aws_request does
%% This is the preferred pattern for new APIs
aws_request2(Method, Protocol, Host, Port, Path, Params, Config) ->
    case update_config(Config) of
        {ok, Config1} ->
            aws_request2_no_update(Method, Protocol, Host, Port, Path, Params, Config1);
        {error, Reason} ->
            {error, Reason}
    end.

aws_request2_no_update(Method, Protocol, Host, Port, Path, Params, #aws_config{} = Config) ->
    Timestamp = format_timestamp(erlang:universaltime()),
    QParams = lists:sort(
                [{"Timestamp", Timestamp},
                 {"SignatureVersion", "2"},
                 {"SignatureMethod", "HmacSHA1"},
                 {"AWSAccessKeyId", Config#aws_config.access_key_id}|Params] ++
                    case Config#aws_config.security_token of
                        undefined -> [];
                        Token -> [{"SecurityToken", Token}]
                    end),
    
    QueryToSign = erlcloud_http:make_query_string(QParams),
    RequestToSign = [string:to_upper(atom_to_list(Method)), $\n,
                     string:to_lower(Host), $\n, Path, $\n, QueryToSign],
    Signature = base64:encode(erlcloud_util:sha_mac(Config#aws_config.secret_access_key, RequestToSign)),
    
    Query = [QueryToSign, "&Signature=", erlcloud_http:url_encode(Signature)],
    
    aws_request_form(Method, Protocol, Host, Port, Path, Query, [], Config).

<<<<<<< HEAD
%% To use signature v4
aws_request4(Method, Protocol, Host, Port, Path, Params, Config, Region, Service) ->
    case update_config(Config) of
        {ok, Config1} ->
            aws_request4_no_update(Method, Protocol, Host, Port, Path, Params, Config1, Region, Service);
=======
aws_request4(Method, Protocol, Host, Port, Path, Params, Service, Config) ->
    case update_config(Config) of
        {ok, Config1} ->
            aws_request4_no_update(Method, Protocol, Host, Port, Path, Params, Service, Config1);
>>>>>>> 6b2e77c5
        {error, Reason} ->
            {error, Reason}
    end.

<<<<<<< HEAD
aws_request4_no_update(Method, Protocol, Host, Port, Path, Params, #aws_config{} = Config, Region, Service) ->
    Timestamp = format_timestamp(erlang:universaltime()),
    QParams = lists:sort(
                [{"Timestamp", Timestamp},
                 {"AWSAccessKeyId", Config#aws_config.access_key_id}|Params] ++
                    case Config#aws_config.security_token of
                        undefined -> [];
                        Token -> [{"SecurityToken", Token}]
                    end),
    
    Query = erlcloud_http:make_query_string(QParams),
    Headers = sign_v4(Config, [{"host", Host}], Query, Region, Service, []),
    aws_request_form(Method, Protocol, Host, Port, Path, Query, Headers, Config).

=======
aws_request4_no_update(Method, Protocol, Host, Port, Path, Params, Service, #aws_config{} = Config) ->
    QueryToSign = erlcloud_http:make_query_string(Params),
    
    Headers = [{"host", Host}],

    Region =
        case string:tokens(Host, ".") of
            [_, Value, _, _] ->
                Value;
            _ ->
                "us-east-1"
        end,

    SignedHeaders = case Method of
        get -> sign_v4(Method, Config, Headers, Params, "", Region, Service);
        post -> sign_v4(Method, Config, Headers, "", QueryToSign, Region, Service)
    end,

    aws_request_form(Method, Protocol, Host, Port, Path, QueryToSign, SignedHeaders, Config).


-spec aws_request_form(Method :: atom(), Protocol :: undefined | string(), Host :: string(),
                        Port :: undefined | integer() | string(), Path :: string(), Form :: iodata(),
                        Headers :: list(), Config :: aws_config()) -> {ok, binary()} | {error, tuple()}.
>>>>>>> 6b2e77c5
aws_request_form(Method, Protocol, Host, Port, Path, Form, Headers, Config) ->
    UProtocol = case Protocol of
        undefined -> "https://";
        _ -> [Protocol, "://"]
    end,
    
    URL = case Port of
        undefined -> [UProtocol, Host, Path];
        _ -> [UProtocol, Host, $:, port_to_str(Port), Path]
    end,
    
    %% Note: httpc MUST be used with {timeout, timeout()} option
    %%       Many timeout related failures is observed at prod env
    %%       when library is used in 24/7 manner
    Response =
        case Method of
            get ->
                Req = lists:flatten([URL, $?, Form]),
                erlcloud_httpc:request(
                  Req, get, Headers, <<>>, Config#aws_config.timeout, Config);
            _ ->
                erlcloud_httpc:request(
                  lists:flatten(URL), Method, 
                  [{<<"content-type">>, <<"application/x-www-form-urlencoded; charset=utf-8">>} | Headers],
                  list_to_binary(Form), Config#aws_config.timeout, Config)
        end,
    
    http_body(Response).

param_list([], _Key) -> [];
param_list(Values, Key) when is_tuple(Key) ->
    Seq = lists:seq(1, size(Key)),
    lists:flatten(
      [[{lists:append([element(J, Key), ".", integer_to_list(I)]),
         element(J, Value)} || J <- Seq] ||
          {I, Value} <- lists:zip(lists:seq(1, length(Values)), Values)]
     );
param_list([[{_, _}|_]|_] = Values, Key) ->
    lists:flatten(
      [[{lists:flatten([Key, $., integer_to_list(I), $., SubKey]),
         value_to_string(Value)} || {SubKey, Value} <- SValues] ||
          {I, SValues} <- lists:zip(lists:seq(1, length(Values)), Values)]
     );
param_list(Values, Key) ->
    [{lists:flatten([Key, $., integer_to_list(I)]), Value} ||
        {I, Value} <- lists:zip(lists:seq(1, length(Values)), Values)].

value_to_string(Integer) when is_integer(Integer) -> integer_to_list(Integer);
value_to_string(Atom) when is_atom(Atom) -> atom_to_list(Atom);
value_to_string(Binary) when is_binary(Binary) -> Binary;
value_to_string(String) when is_list(String) -> String;
value_to_string({{_Yr, _Mo, _Da}, {_Hr, _Min, _Sec}} = Timestamp) -> format_timestamp(Timestamp).

format_timestamp({{Yr, Mo, Da}, {H, M, S}}) ->
    lists:flatten(
      io_lib:format("~4.10.0b-~2.10.0b-~2.10.0bT~2.10.0b:~2.10.0b:~2.10.0bZ",
                    [Yr, Mo, Da, H, M, S])).

default_config() ->
    case get(aws_config) of
        undefined ->
            #aws_config{access_key_id=os:getenv("AWS_ACCESS_KEY_ID"),
                        secret_access_key=os:getenv("AWS_SECRET_ACCESS_KEY")};
        Config ->
            Config
    end.

-spec update_config(aws_config()) -> {ok, aws_config()} | {error, term()}.
update_config(#aws_config{access_key_id = KeyId} = Config)
  when is_list(KeyId) ->
    %% In order to support caching of the aws_config, we could store the expiration_time
    %% and check it here. If it is about to expire (within 5 minutes is what boto uses)
    %% then we should get the new config.
    {ok, Config};
update_config(#aws_config{} = Config) ->
    %% AccessKey is not set. Try to read from role metadata.
    case get_metadata_credentials(Config) of
        {error, Reason} ->
            {error, Reason};
        {ok, Credentials} ->
            {ok, Config#aws_config {
                   access_key_id = Credentials#metadata_credentials.access_key_id,
                   secret_access_key = Credentials#metadata_credentials.secret_access_key,
                   security_token = Credentials#metadata_credentials.security_token}}
    end.

-spec get_metadata_credentials(aws_config()) -> {ok, #metadata_credentials{}} | {error, term()}.
get_metadata_credentials(Config) ->
    %% See if we have cached credentials
    case application:get_env(erlcloud, metadata_credentials) of
        {ok, #metadata_credentials{expiration_gregorian_seconds = Expiration} = Credentials} ->
            Now = calendar:datetime_to_gregorian_seconds(calendar:universal_time()),
            %% Get new credentials if these will expire in less than 5 minutes
            case Expiration - Now < 300 of
                true -> get_credentials_from_metadata(Config);
                false -> {ok, Credentials}
            end;
        undefined ->
            get_credentials_from_metadata(Config)
    end.

timestamp_to_gregorian_seconds(Timestamp) ->
    {ok, [Yr, Mo, Da, H, M, S], []} = io_lib:fread("~d-~d-~dT~d:~d:~dZ", binary_to_list(Timestamp)),
    calendar:datetime_to_gregorian_seconds({{Yr, Mo, Da}, {H, M, S}}).
    
-spec get_credentials_from_metadata(aws_config()) 
                                   -> {ok, #metadata_credentials{}} | {error, term()}.
get_credentials_from_metadata(Config) ->
    %% TODO this function should retry on errors getting credentials
    %% First get the list of roles
    case http_body(
           erlcloud_httpc:request(
             "http://169.254.169.254/latest/meta-data/iam/security-credentials/",
             get, [], <<>>, Config#aws_config.timeout, Config)) of
        {error, Reason} ->
            {error, Reason};
        {ok, Body} ->
            %% Always use the first role
            [Role | _] = binary:split(Body, <<$\n>>),
            case http_body(
                   erlcloud_httpc:request(
                     "http://169.254.169.254/latest/meta-data/iam/security-credentials/" ++ 
                         binary_to_list(Role),
                     get, [], <<>>, Config#aws_config.timeout, Config)) of
                {error, Reason} ->
                    {error, Reason};
                {ok, Json} ->
                    Creds = jsx:decode(Json),
                    Record = #metadata_credentials
                        {access_key_id = binary_to_list(proplists:get_value(<<"AccessKeyId">>, Creds)),
                         secret_access_key = binary_to_list(proplists:get_value(<<"SecretAccessKey">>, Creds)),
                         security_token = binary_to_list(proplists:get_value(<<"Token">>, Creds)),
                         expiration_gregorian_seconds = timestamp_to_gregorian_seconds(
                                                          proplists:get_value(<<"Expiration">>, Creds))},
                    application:set_env(erlcloud, metadata_credentials, Record),
                    {ok, Record}
            end
    end.

port_to_str(Port) when is_integer(Port) ->
    integer_to_list(Port);
port_to_str(Port) when is_list(Port) ->
    Port.

-spec http_body({ok, tuple()} | {error, term()}) 
               -> {ok, binary()} | {error, tuple()}.
%% Extract the body and do error handling on the return of a httpc:request call.
http_body(Return) ->
    case http_headers_body(Return) of
        {ok, {_, Body}} ->
            {ok, Body};
        {error, Reason} ->
            {error, Reason}
    end.

-type headers() :: [{string(), string()}].
-spec http_headers_body({ok, tuple()} | {error, term()}) 
                       -> {ok, {headers(), binary()}} | {error, tuple()}.
%% Extract the headers and body and do error handling on the return of a httpc:request call.
http_headers_body({ok, {{OKStatus, _StatusLine}, Headers, Body}}) 
  when OKStatus >= 200, OKStatus =< 299 ->
    {ok, {Headers, Body}};
http_headers_body({ok, {{Status, StatusLine}, _Headers, Body}}) ->
    {error, {http_error, Status, StatusLine, Body}};
http_headers_body({error, Reason}) ->
    {error, {socket_error, Reason}}.

%% Convert an aws_request record to return value as returned by http_headers_body
request_to_return(#aws_request{response_type = ok, 
                               response_headers = Headers, 
                               response_body = Body}) ->
    {ok, {[ {string:to_lower(H), V} || {H, V} <- Headers ], Body}};
request_to_return(#aws_request{response_type = error,
                               error_type = httpc, 
                               httpc_error_reason = Reason}) ->
    {error, {socket_error, Reason}};
request_to_return(#aws_request{response_type = error,
                               error_type = aws,
                               response_status = Status,
                               response_status_line = StatusLine,
                               response_body = Body}) ->
    {error, {http_error, Status, StatusLine, Body}}.

%% http://docs.aws.amazon.com/general/latest/gr/signature-version-4.html
%% TODO additional parameters - currently only supports what is needed for DynamoDB
-spec sign_v4(aws_config(), headers(), binary(), string(), string()) -> headers().
sign_v4(Config, Headers, Payload, Region, Service) ->
<<<<<<< HEAD
    sign_v4(Config, Headers, Payload, Region, Service, []).
    
-spec sign_v4(aws_config(), headers(), binary(), string(), string(), string()) -> headers().
sign_v4(Config, Headers, Payload, Region, Service, QParams) ->
=======
    sign_v4(post, Config, Headers, [], Payload, Region, Service).

-spec sign_v4(atom(), aws_config(), headers(), string(), iodata(), string(), string()) -> headers().
sign_v4(Method, Config, Headers, QueryParams, Payload, Region, Service) ->
>>>>>>> 6b2e77c5
    Date = iso_8601_basic_time(),
    Headers1 = [{"x-amz-date", Date} | Headers],
    Headers2 = case Config#aws_config.security_token of
                   undefined -> Headers1;
                   Token -> [{"x-amz-security-token", Token} | Headers1]
               end,
<<<<<<< HEAD
    {Request, SignedHeaders} = canonical_request("POST", "/", QParams, Headers2, Payload),
=======
    CanonicalQueryString = canonical_query_string(QueryParams),
    MethodString = string:to_upper(atom_to_list(Method)),
    {Request, SignedHeaders} = canonical_request(MethodString, "/", CanonicalQueryString, Headers2, Payload),
>>>>>>> 6b2e77c5
    CredentialScope = credential_scope(Date, Region, Service),
    ToSign = to_sign(Date, CredentialScope, Request),
    SigningKey = signing_key(Config, Date, Region, Service),
    Signature = base16(erlcloud_util:sha256_mac( SigningKey, ToSign)),
    Authorization = authorization(Config, CredentialScope, SignedHeaders, Signature),
    [{"Authorization", lists:flatten(Authorization)} | Headers2].
    
iso_8601_basic_time() ->
    {{Year,Month,Day},{Hour,Min,Sec}} = calendar:now_to_universal_time(os:timestamp()),
    lists:flatten(io_lib:format(
                    "~4.10.0B~2.10.0B~2.10.0BT~2.10.0B~2.10.0B~2.10.0BZ",
                    [Year, Month, Day, Hour, Min, Sec])).

canonical_request(Method, CanonicalURI, QParams, Headers, Payload) ->
    {CanonicalHeaders, SignedHeaders} = canonical_headers(Headers),
    CanonicalQueryString = canonical_query_string(QParams),
    {[Method, $\n,
      CanonicalURI, $\n,
      CanonicalQueryString, $\n,
      CanonicalHeaders, $\n,
      SignedHeaders, $\n,
      hash_encode(Payload)],
     SignedHeaders}.

canonical_headers(Headers) ->
    Normalized = [{string:to_lower(Name), trimall(Value)} || {Name, Value} <- Headers],
    Sorted = lists:keysort(1, Normalized),
    Canonical = [[Name, $:, Value, $\n] || {Name, Value} <- Sorted],
    Signed = string:join([Name || {Name, _} <- Sorted], ";"),
    {Canonical, Signed}.

<<<<<<< HEAD
canonical_query_string(QParams) ->
    Encoded = [{erlcloud_http:url_encode(Key), erlcloud_http:url_encode(Value)} || {Key, Value} <- QParams],
    Sorted = lists:keysort(1, Encoded),
    Canonical = [lists:flatten([Key, $=, Value]) || {Key, Value} <- Sorted],
    string:join(Canonical, "&").
=======
%% @doc calculate canonical query string out of query params and according to v4 documentation
canonical_query_string([]) ->
    "";
canonical_query_string(Params) ->
    Normalized = [{erlcloud_http:url_encode(Name), erlcloud_http:url_encode(erlcloud_http:value_to_string(Value))} || {Name, Value} <- Params],
    Sorted = lists:keysort(1, Normalized),
    string:join([case Value of
                     [] -> [Key, "="];
                     _ -> [Key, "=", Value]
                 end
                 || {Key, Value} <- Sorted, Value =/= none, Value =/= undefined], "&").
>>>>>>> 6b2e77c5

trimall(Value) ->
    %% TODO - remove excess internal whitespace in header values
    re:replace(Value, "(^\\s+)|(\\s+$)", "", [global]).

hash_encode(Data) ->
    Hash = erlcloud_util:sha256( Data),
    base16(Hash).

base16(Data) ->
    io_lib:format("~64.16.0b", [binary:decode_unsigned(Data)]).

credential_scope(Date, Region, Service) ->
    DateOnly = string:left(Date, 8),
    [DateOnly, $/, Region, $/, Service, "/aws4_request"].
    
to_sign(Date, CredentialScope, Request) ->
    ["AWS4-HMAC-SHA256\n",
     Date, $\n,
     CredentialScope, $\n,
     hash_encode(Request)].
    
signing_key(Config, Date, Region, Service) ->
    %% TODO cache the signing key so we don't have to recompute for every request
    DateOnly = string:left(Date, 8),
    KDate = erlcloud_util:sha256_mac( "AWS4" ++ Config#aws_config.secret_access_key, DateOnly),
    KRegion = erlcloud_util:sha256_mac( KDate, Region),
    KService = erlcloud_util:sha256_mac( KRegion, Service),
    erlcloud_util:sha256_mac( KService, "aws4_request").
    
authorization(Config, CredentialScope, SignedHeaders, Signature) ->
    ["AWS4-HMAC-SHA256"
     " Credential=", Config#aws_config.access_key_id, $/, CredentialScope, $,,
     " SignedHeaders=", SignedHeaders, $,,
     " Signature=", Signature].<|MERGE_RESOLUTION|>--- conflicted
+++ resolved
@@ -4,12 +4,7 @@
          aws_request_xml/5, aws_request_xml/6, aws_request_xml/7, aws_request_xml/8,
          aws_request2/7,
          aws_request_xml2/5, aws_request_xml2/7,
-<<<<<<< HEAD
-         aws_request4/9,
-         aws_request_xml4/7, aws_request_xml4/9,
-=======
          aws_request_xml4/6,aws_request_xml4/8,
->>>>>>> 6b2e77c5
          aws_request_form/8,
          param_list/2, default_config/0, update_config/1, format_timestamp/1,
          http_headers_body/1,
@@ -49,17 +44,10 @@
             {error, Reason}
     end.
 
-<<<<<<< HEAD
-aws_request_xml4(Method, Host, Path, Params, #aws_config{} = Config, Region, Service) ->
-    aws_request_xml4(Method, undefined, Host, undefined, Path, Params, Config, Region, Service).
-aws_request_xml4(Method, Protocol, Host, Port, Path, Params, #aws_config{} = Config, Region, Service) ->
-    case aws_request4(Method, Protocol, Host, Port, Path, Params, Config, Region, Service) of
-=======
 aws_request_xml4(Method, Host, Path, Params, Service, #aws_config{} = Config) ->
     aws_request_xml4(Method, undefined, Host, undefined, Path, Params, Service, Config).
 aws_request_xml4(Method, Protocol, Host, Port, Path, Params, Service, #aws_config{} = Config) ->
     case aws_request4(Method, Protocol, Host, Port, Path, Params, Service, Config) of
->>>>>>> 6b2e77c5
         {ok, Body} ->
             {ok, element(1, xmerl_scan:string(binary_to_list(Body)))};
         {error, Reason} ->
@@ -112,38 +100,14 @@
     
     aws_request_form(Method, Protocol, Host, Port, Path, Query, [], Config).
 
-<<<<<<< HEAD
-%% To use signature v4
-aws_request4(Method, Protocol, Host, Port, Path, Params, Config, Region, Service) ->
-    case update_config(Config) of
-        {ok, Config1} ->
-            aws_request4_no_update(Method, Protocol, Host, Port, Path, Params, Config1, Region, Service);
-=======
 aws_request4(Method, Protocol, Host, Port, Path, Params, Service, Config) ->
     case update_config(Config) of
         {ok, Config1} ->
             aws_request4_no_update(Method, Protocol, Host, Port, Path, Params, Service, Config1);
->>>>>>> 6b2e77c5
         {error, Reason} ->
             {error, Reason}
     end.
 
-<<<<<<< HEAD
-aws_request4_no_update(Method, Protocol, Host, Port, Path, Params, #aws_config{} = Config, Region, Service) ->
-    Timestamp = format_timestamp(erlang:universaltime()),
-    QParams = lists:sort(
-                [{"Timestamp", Timestamp},
-                 {"AWSAccessKeyId", Config#aws_config.access_key_id}|Params] ++
-                    case Config#aws_config.security_token of
-                        undefined -> [];
-                        Token -> [{"SecurityToken", Token}]
-                    end),
-    
-    Query = erlcloud_http:make_query_string(QParams),
-    Headers = sign_v4(Config, [{"host", Host}], Query, Region, Service, []),
-    aws_request_form(Method, Protocol, Host, Port, Path, Query, Headers, Config).
-
-=======
 aws_request4_no_update(Method, Protocol, Host, Port, Path, Params, Service, #aws_config{} = Config) ->
     QueryToSign = erlcloud_http:make_query_string(Params),
     
@@ -168,7 +132,6 @@
 -spec aws_request_form(Method :: atom(), Protocol :: undefined | string(), Host :: string(),
                         Port :: undefined | integer() | string(), Path :: string(), Form :: iodata(),
                         Headers :: list(), Config :: aws_config()) -> {ok, binary()} | {error, tuple()}.
->>>>>>> 6b2e77c5
 aws_request_form(Method, Protocol, Host, Port, Path, Form, Headers, Config) ->
     UProtocol = case Protocol of
         undefined -> "https://";
@@ -356,30 +319,19 @@
 %% TODO additional parameters - currently only supports what is needed for DynamoDB
 -spec sign_v4(aws_config(), headers(), binary(), string(), string()) -> headers().
 sign_v4(Config, Headers, Payload, Region, Service) ->
-<<<<<<< HEAD
-    sign_v4(Config, Headers, Payload, Region, Service, []).
-    
--spec sign_v4(aws_config(), headers(), binary(), string(), string(), string()) -> headers().
-sign_v4(Config, Headers, Payload, Region, Service, QParams) ->
-=======
     sign_v4(post, Config, Headers, [], Payload, Region, Service).
 
 -spec sign_v4(atom(), aws_config(), headers(), string(), iodata(), string(), string()) -> headers().
 sign_v4(Method, Config, Headers, QueryParams, Payload, Region, Service) ->
->>>>>>> 6b2e77c5
     Date = iso_8601_basic_time(),
     Headers1 = [{"x-amz-date", Date} | Headers],
     Headers2 = case Config#aws_config.security_token of
                    undefined -> Headers1;
                    Token -> [{"x-amz-security-token", Token} | Headers1]
                end,
-<<<<<<< HEAD
-    {Request, SignedHeaders} = canonical_request("POST", "/", QParams, Headers2, Payload),
-=======
     CanonicalQueryString = canonical_query_string(QueryParams),
     MethodString = string:to_upper(atom_to_list(Method)),
     {Request, SignedHeaders} = canonical_request(MethodString, "/", CanonicalQueryString, Headers2, Payload),
->>>>>>> 6b2e77c5
     CredentialScope = credential_scope(Date, Region, Service),
     ToSign = to_sign(Date, CredentialScope, Request),
     SigningKey = signing_key(Config, Date, Region, Service),
@@ -411,13 +363,6 @@
     Signed = string:join([Name || {Name, _} <- Sorted], ";"),
     {Canonical, Signed}.
 
-<<<<<<< HEAD
-canonical_query_string(QParams) ->
-    Encoded = [{erlcloud_http:url_encode(Key), erlcloud_http:url_encode(Value)} || {Key, Value} <- QParams],
-    Sorted = lists:keysort(1, Encoded),
-    Canonical = [lists:flatten([Key, $=, Value]) || {Key, Value} <- Sorted],
-    string:join(Canonical, "&").
-=======
 %% @doc calculate canonical query string out of query params and according to v4 documentation
 canonical_query_string([]) ->
     "";
@@ -429,7 +374,6 @@
                      _ -> [Key, "=", Value]
                  end
                  || {Key, Value} <- Sorted, Value =/= none, Value =/= undefined], "&").
->>>>>>> 6b2e77c5
 
 trimall(Value) ->
     %% TODO - remove excess internal whitespace in header values
