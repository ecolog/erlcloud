--- conflicted
+++ resolved
@@ -172,14 +172,6 @@
     "";
 port_spec(#aws_config{kinesis_port=Port}) ->
     [":", erlang:integer_to_list(Port)].
-<<<<<<< HEAD
 
 decode(<<>>) -> [];
-decode(JSON) -> jsx:decode(JSON).
-
-timeout(#aws_config{timeout = undefined}) ->
-    ?DEFAULT_TIMEOUT;
-timeout(#aws_config{timeout = Timeout}) ->
-    Timeout.
-=======
->>>>>>> e6d09238
+decode(JSON) -> jsx:decode(JSON).