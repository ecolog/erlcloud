--- conflicted
+++ resolved
@@ -153,7 +153,6 @@
 
          %% Tagging. Uses different version of AWS API
          create_tags/2, create_tags/3,
-<<<<<<< HEAD
          describe_tags/0, describe_tags/1, describe_tags/2,
          delete_tags/2, delete_tags/3,
         
@@ -164,10 +163,6 @@
         %% Customer gateways
          describe_customer_gateways/0, describe_customer_gateways/1, describe_customer_gateways/2, describe_customer_gateways/3
 
-=======
-         delete_tags/2, delete_tags/3,
-         describe_tags/0, describe_tags/1, describe_tags/2
->>>>>>> 481dd992
         ]).
 
 -import(erlcloud_xml, [get_text/1, get_text/2, get_text/3, get_bool/2, get_list/2, get_integer/2]).
@@ -822,11 +817,7 @@
               {"SnapshotId", SnapshotID},
               {"VolumeType",VolumeType}
              ],
-<<<<<<< HEAD
-    case ec2_query(Config, "CreateVolume", Params) of
-=======
-    case ec2_query2(Config, "CreateVolume", Params,?NEW_API_VERSION) of
->>>>>>> 481dd992
+    case ec2_query(Config, "CreateVolume", Params,?NEW_API_VERSION) of
         {ok, Doc} ->
             {ok, [
                 {volume_id, get_text("volumeId", Doc)},
@@ -2106,11 +2097,7 @@
 -spec(describe_volumes/2 :: ([string()], aws_config()) -> {ok, proplist()} | {error, any()}).
 describe_volumes(VolumeIDs, Config)
   when is_list(VolumeIDs) ->
-<<<<<<< HEAD
-    case ec2_query(Config, "DescribeVolumes", erlcloud_aws:param_list(VolumeIDs, "VolumeId")) of
-=======
-    case ec2_query2(Config, "DescribeVolumes", erlcloud_aws:param_list(VolumeIDs, "VolumeId"), ?NEW_API_VERSION) of
->>>>>>> 481dd992
+    case ec2_query(Config, "DescribeVolumes", erlcloud_aws:param_list(VolumeIDs, "VolumeId"), ?NEW_API_VERSION) of
         {ok, Doc} ->
             {ok, [extract_volume(Item) || Item <- xmerl_xpath:string("/DescribeVolumesResponse/volumeSet/item", Doc)]};
         {error, Reason} ->
@@ -2674,27 +2661,6 @@
             Error
     end.
 
-%%
-%%
--spec(delete_tags/2 :: ([string()], [{string(), string()}]) -> proplist()).
-delete_tags(ResourceIds, TagsList) when is_list(ResourceIds) ->
-    delete_tags(ResourceIds, TagsList, default_config()).
-
--spec(delete_tags/3 :: ([string()], [{string(), string()}], aws_config()) -> proplist()).
-delete_tags(ResourceIds, TagsList, Config) when is_list(ResourceIds)->
-    {Tags, _} = lists:foldl(fun({Key, Value}, {Acc, Index}) ->
-                                    I = integer_to_list(Index),
-                                    TKKey = "Tag."++I++".Key",
-                                    TVKey = "Tag."++I++".Value",
-                                    {[{TKKey, Key}, {TVKey, Value} | Acc], Index+1}
-                            end, {[], 1}, TagsList),
-    {Resources, _} = lists:foldl(fun(ResourceId, {Acc, Index}) ->
-                                         I = integer_to_list(Index),
-                                         TKey = "ResourceId."++I,
-                                         {[{TKey, ResourceId} | Acc], Index+1}
-                                 end, {[], 1}, ResourceIds),
-    ec2_query2(Config, "DeleteTags", Resources ++ Tags, ?NEW_API_VERSION).
-
 %%------------------------------------------------------------------------------
 %% @doc
 %% @see describe_tags/2.
