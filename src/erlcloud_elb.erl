-module(erlcloud_elb).

%% Library initialization.
-export([configure/2, configure/3, new/2, new/3]).

%% ELB API Functions
-export([create_load_balancer/3, create_load_balancer/4, create_load_balancer/5,
         delete_load_balancer/1, delete_load_balancer/2,

         register_instance/2, register_instance/3,
         deregister_instance/2, deregister_instance/3,

         describe_load_balancer/1, describe_load_balancer/2,
<<<<<<< HEAD
         describe_load_balancers/0, describe_load_balancers/1, 
         describe_load_balancers/2, describe_load_balancers/3, describe_load_balancers/4,
         describe_load_balancers_all/0, describe_load_balancers_all/1, describe_load_balancers_all/2,

         configure_health_check/2, configure_health_check/3,
         
         create_load_balancer_policy/3, create_load_balancer_policy/4, create_load_balancer_policy/5,
         delete_load_balancer_policy/2, delete_load_balancer_policy/3,
         
         describe_load_balancer_policies/0, describe_load_balancer_policies/1, 
         describe_load_balancer_policies/2, describe_load_balancer_policies/3,
         
         describe_load_balancer_policy_types/0, describe_load_balancer_policy_types/1, 
         describe_load_balancer_policy_types/2]).
=======
         describe_load_balancers/1, describe_load_balancers/2,

         configure_health_check/2, configure_health_check/3,
>>>>>>> be805cf4

         describe_load_balancer_attributes/1, describe_load_balancer_attributes/2]).

-include("erlcloud.hrl").
-include("erlcloud_aws.hrl").

-define(API_VERSION, "2012-06-01").

-define(DEFAULT_MAX_RECORDS, 400).

% xpath for elb descriptions used in describe_groups functions:
-define(DESCRIBE_ELBS_PATH, 
        "/DescribeLoadBalancersResponse/DescribeLoadBalancersResult/LoadBalancerDescriptions/member").
-define(DESCRIBE_ELBS_NEXT_TOKEN, 
        "/DescribeLoadBalancersResponse/DescribeLoadBalancersResult/NextMarker").
-define(DESCRIBE_ELB_POLICIES_PATH, 
        "/DescribeLoadBalancerPoliciesResponse/DescribeLoadBalancerPoliciesResult/PolicyDescriptions/member").
-define(DESCRIBE_ELB_POLICY_TYPE_PATH, 
        "/DescribeLoadBalancerPolicyTypesResponse/DescribeLoadBalancerPolicyTypesResult/PolicyTypeDescriptions/member").

-import(erlcloud_xml, [get_text/2, get_integer/2, get_list/2]).

%%%===================================================================
%%% API
%%%===================================================================
-spec new(string(), string()) -> aws_config().
new(AccessKeyID, SecretAccessKey) ->
    #aws_config{access_key_id=AccessKeyID,
                secret_access_key=SecretAccessKey}.

-spec new(string(), string(), string()) -> aws_config().
new(AccessKeyID, SecretAccessKey, Host) ->
    #aws_config{access_key_id=AccessKeyID,
                secret_access_key=SecretAccessKey,
                elb_host=Host}.

-spec configure(string(), string()) -> ok.
configure(AccessKeyID, SecretAccessKey) ->
    put(aws_config, new(AccessKeyID, SecretAccessKey)),
    ok.

-spec configure(string(), string(), string()) -> ok.
configure(AccessKeyID, SecretAccessKey, Host) ->
    put(aws_config, new(AccessKeyID, SecretAccessKey, Host)),
    ok.

default_config() -> erlcloud_aws:default_config().


create_load_balancer(LB, Port, Protocol) when is_list(LB),
                                              is_integer(Port),
                                              is_atom(Protocol) ->
    create_load_balancer(LB, Port, Protocol, default_config()).

create_load_balancer(LB, Port, Protocol, Config) when is_list(LB),
                                                      is_integer(Port),
                                                      is_atom(Protocol) ->
    create_load_balancer(LB, Port, Protocol, "us-east-1d", Config).

create_load_balancer(LB, Port, Protocol, Zone, Config) when is_list(LB),
                                                            is_integer(Port),
                                                            is_atom(Protocol),
                                                            is_list(Zone) ->
    XML = elb_request(Config,
                      "CreateLoadBalancer",
                      [{"AvailabilityZones.member.1", Zone},
                       {"LoadBalancerName", LB} |
                       erlcloud_aws:param_list([[{"LoadBalancerPort", Port},
                                                 {"InstancePort", Port},
                                                 {"Protocol", string:to_upper(atom_to_list(Protocol))}]],
                                               "Listeners.member")]),
    {ok, get_text("/CreateLoadBalancerResponse/CreateLoadBalancerResult/DNSName", XML)}.

delete_load_balancer(LB) when is_list(LB) ->
    delete_load_balancer(LB, default_config()).

delete_load_balancer(LB, Config) when is_list(LB) ->
    elb_simple_request(Config,
                       "DeleteLoadBalancer",
                       [{"LoadBalancerName", LB}]).


-spec register_instance(string(), string()) -> proplist().
register_instance(LB, InstanceId) ->
    register_instance(LB, InstanceId, default_config()).

-spec register_instance(string(), string(), aws_config()) -> proplist().
register_instance(LB, InstanceId, Config) when is_list(LB) ->
    elb_simple_request(Config,
                       "RegisterInstancesWithLoadBalancer",
                       [{"LoadBalancerName", LB} |
                        erlcloud_aws:param_list([[{"InstanceId", InstanceId}]], "Instances.member")]).


-spec deregister_instance(string(), string()) -> proplist().
deregister_instance(LB, InstanceId) ->
    deregister_instance(LB, InstanceId, default_config()).

-spec deregister_instance(string(), string(), aws_config()) -> proplist().
deregister_instance(LB, InstanceId, Config) when is_list(LB) ->
    elb_simple_request(Config,
                       "DeregisterInstancesFromLoadBalancer",
                       [{"LoadBalancerName", LB} |
                        erlcloud_aws:param_list([[{"InstanceId", InstanceId}]], "Instances.member")]).



-spec configure_health_check(string(), string()) -> proplist().
configure_health_check(LB, Target) when is_list(LB),
                                        is_list(Target) ->
    configure_health_check(LB, Target, default_config()).


-spec configure_health_check(string(), string(), aws_config()) -> proplist().
configure_health_check(LB, Target, Config) when is_list(LB) ->
    elb_simple_request(Config,
                       "ConfigureHealthCheck",
                       [{"LoadBalancerName", [LB]},
                        {"HealthCheck.Target", Target}]).

<<<<<<< HEAD
%% --------------------------------------------------------------------
%% @doc describe_load_balancer with a specific balancer name or with a 
%% specific configuration and specific balancer name. 
%% @end
%% --------------------------------------------------------------------
describe_load_balancer(Name) when is_list(Name) ->
=======

-spec describe_load_balancer(string()) -> proplist().
describe_load_balancer(Name) ->
>>>>>>> be805cf4
    describe_load_balancer(Name, default_config()).
describe_load_balancer(Name, Config) ->
    describe_load_balancers([Name], Config).

<<<<<<< HEAD
%% --------------------------------------------------------------------
%% @doc Calls describe_load_balancer([], default_configuration())
%% @end
%% --------------------------------------------------------------------
describe_load_balancers() ->
    describe_load_balancers([], default_config()).

%% --------------------------------------------------------------------
%% @doc describe_load_balancers with specific balancer names or with a 
%% specific configuration.
%% @end
%% --------------------------------------------------------------------
describe_load_balancers(Names) when is_list(Names) ->
    describe_load_balancers(Names, default_config());
describe_load_balancers(Config = #aws_config{}) ->
    describe_load_balancers([], Config).

%% --------------------------------------------------------------------
%% @doc Get descriptions of the given load balancers.
%%      The account calling this function needs permission for the
%%      elasticloadbalancing:DescribeLoadBalancers action.
%% 
%% Returns {{paged, NextPageId}, Results} if there are more than
%% the current maximum count of results, {ok, Results} if everything
%% fits and {error, Reason} if there was a problem.
%% @end
%% --------------------------------------------------------------------
-spec describe_load_balancers(list(string()), aws_config()) -> 
                             {ok, term()} | {{paged, string()}, term()} | {error, term()}.
describe_load_balancers(Names, Config) ->
    describe_load_balancers(Names, ?DEFAULT_MAX_RECORDS, none, Config).

%% --------------------------------------------------------------------
%% @doc Get descriptions of the given load balancers with a given
%%      maximum number of results and optional paging offset.
%% @end
%% --------------------------------------------------------------------
-spec describe_load_balancers(list(string()), integer(), string() | none, aws_config()) -> 
                             {ok, term()} | {{paged, string()}, term()} | {error, term()}.
describe_load_balancers(Names, PageSize, none, Config) ->
    describe_load_balancers(Names, [{"PageSize", PageSize}], Config);
describe_load_balancers(Names, PageSize, Marker, Config) ->
    describe_load_balancers(Names, [{"Marker", Marker}, {"PageSize", PageSize}], Config).

-spec describe_load_balancers(list(string()), list({string(), term()}), aws_config()) -> 
                             {ok, term()} | {{paged, string()}, term()} | {error, term()}.
describe_load_balancers(Names, Params, Config) ->
    P = member_params("LoadBalancerNames.member.", Names) ++ Params,
    case elb_query(Config, "DescribeLoadBalancers", P) of
        {ok, Doc} ->
            Elbs = xmerl_xpath:string(?DESCRIBE_ELBS_PATH, Doc),            
            {erlcloud_util:next_token(?DESCRIBE_ELBS_NEXT_TOKEN, Doc), [extract_elb(Elb) || Elb <- Elbs]};
        {error, Reason} ->
            {error, Reason}
    end.

-spec describe_load_balancers_all() ->
    {ok, [term()]} | {error, term()}.
describe_load_balancers_all() ->
    describe_load_balancers_all(default_config()).

-spec describe_load_balancers_all(list(string()) | aws_config()) ->
    {ok, [term()]} | {error, term()}.
describe_load_balancers_all(Config) when is_record(Config, aws_config) ->
    describe_load_balancers_all([], default_config());
describe_load_balancers_all(Names) ->
    describe_load_balancers_all(Names, default_config()).

-spec describe_load_balancers_all(list(string()), aws_config()) ->
    {ok, [term()]} | {error, term()}.
describe_load_balancers_all(Names, Config) ->
    describe_all(
        fun(Marker, Cfg) ->
            describe_load_balancers(
                Names, ?DEFAULT_MAX_RECORDS, Marker, Cfg
            )
        end, Config, none, []).
    
    
extract_elb(Item) ->
    [
        {load_balancer_name, get_text("LoadBalancerName", Item)},
        {scheme, get_text("Scheme", Item)},
        {availability_zones, get_list("AvailabilityZones/member", Item)},
        {dns_name, get_text("DNSName", Item)},
        {source_security_group, [
                                    {group_name, get_text("SourceSecurityGroup/GroupName", Item)},
                                    {owner_alias, get_text("SourceSecurityGroup/OwnerAlias", Item)}
                                ]},
        {security_groups, get_list("SecurityGroups/member", Item)},
        {subnets, get_list("Subnets/member", Item)},
        {vpc_id, get_text("VPCId", Item)},
        {instances, get_list("Instances/member/InstanceId", Item)},
        {canonical_hosted_zone_name, get_text("CanonicalHostedZoneName", Item)},
        {canonical_hosted_zone_id, get_text("CanonicalHostedZoneNameID", Item)},
        {create_time, erlcloud_xml:get_time("CreatedTime", Item)},
        {listeners, [extract_listener(L) || L <- xmerl_xpath:string("ListenerDescriptions/member", Item)]},
        {policies, [
                        {app_cookie_stickiness, get_list("Policies/AppCookieStickinessPolicies/member", Item)},
                        {lb_cookie_stickiness, get_list("Policies/LBCookieStickinessPolicies/member", Item)},
                        {other, get_list("Policies/OtherPolicies/member", Item)}
                    ]}
    ].

extract_listener(Item) ->
    [
        {protocol, get_text("Listener/Protocol", Item)},
        {port, get_integer("Listener/LoadBalancerPort", Item)},
        {instance_protocol, get_text("Listener/InstanceProtocol", Item)},
        {instance_port, get_integer("Listener/InstancePort", Item)},
        {ssl_certificate_id, get_text("Listener/SSLCertificateId", Item)},
        {policy_names, get_list("PolicyNames/member", Item)}
    ].

%% --------------------------------------------------------------------
%% @doc Calls describe_load_balancer_policies([], 
%%              default_configuration())
%% @end
%% --------------------------------------------------------------------
-spec describe_load_balancer_policies() -> 
                             {ok, term()} | {error, term()}.
describe_load_balancer_policies() ->
    describe_load_balancer_policies([], [], default_config()).

%% --------------------------------------------------------------------
%% @doc describe_load_balancer_policies with specific config.
%% @end
%% --------------------------------------------------------------------
-spec describe_load_balancer_policies(aws_config()) -> 
                             {ok, term()} | {error, term()}.
describe_load_balancer_policies(Config = #aws_config{}) ->
    describe_load_balancer_policies([], [], Config).

%% --------------------------------------------------------------------
%% @doc describe_load_balancer_policies for specified ELB 
%%      with specificied policy names using default config.
%% @end
%% --------------------------------------------------------------------
-spec describe_load_balancer_policies(string(), list() | aws_config()) -> 
                             {ok, term()} | {error, term()}.
describe_load_balancer_policies(ElbName, PolicyNames) 
    when is_list(ElbName),
         is_list(PolicyNames) ->
    describe_load_balancer_policies(ElbName, PolicyNames, default_config());
describe_load_balancer_policies(PolicyNames, Config = #aws_config{}) 
    when is_list(PolicyNames) ->
    describe_load_balancer_policies([], PolicyNames, Config).


%% --------------------------------------------------------------------
%% @doc Get descriptions of the given load balancer policies
%%      with specified config.
%% @end
%% --------------------------------------------------------------------
-spec describe_load_balancer_policies(string(), list(), aws_config()) -> 
                             {ok, term()} | {error, term()}.
describe_load_balancer_policies(ElbName, PolicyNames, Config)
    when is_list(ElbName),
         is_list(PolicyNames) ->
    ElbNameParam = case ElbName of
        [] ->
            [];
        _ ->
            [{"LoadBalancerName", ElbName}]
    end,
    Params = ElbNameParam ++ member_params("PolicyNames.member.", PolicyNames),
    case elb_query(Config, "DescribeLoadBalancerPolicies", Params) of
        {ok, Doc} ->
            ElbPolicies = xmerl_xpath:string(?DESCRIBE_ELB_POLICIES_PATH, Doc),            
            {ok, [extract_elb_policy(ElbPolicy) || ElbPolicy <- ElbPolicies]};
        {error, Reason} ->
            {error, Reason}
    end.

extract_elb_policy(Item) ->
    [
        {policy_name, get_text("PolicyName", Item)},
        {policy_type_name, get_text("PolicyTypeName", Item)},
        {policy_attributes, 
            [extract_policy_attribute(A) || 
                A <- xmerl_xpath:string("PolicyAttributeDescriptions/member", Item)]}
    ].

extract_policy_attribute(Item) ->
    [
        {attr_name, get_text("AttributeName", Item)},
        {attr_value, get_text("AttributeValue", Item)}
    ].

%% --------------------------------------------------------------------
%% @doc Calls describe_load_balancer_policy_types([], 
%%                  default_configuration())
%% @end
%% --------------------------------------------------------------------
describe_load_balancer_policy_types() ->
    describe_load_balancer_policy_types([], default_config()).

%% --------------------------------------------------------------------
%% @doc describe_load_balancer_policy_types() with specific 
%% policy type names.
%% @end
%% --------------------------------------------------------------------
describe_load_balancer_policy_types(PolicyTypeNames) when is_list(PolicyTypeNames) ->
    describe_load_balancer_policy_types(PolicyTypeNames, default_config());
describe_load_balancer_policy_types(Config = #aws_config{}) ->
    describe_load_balancer_policy_types([], Config).

%% --------------------------------------------------------------------
%% @doc Get descriptions of the given load balancer policy types.
%% @end
%% --------------------------------------------------------------------
-spec describe_load_balancer_policy_types(list(string()), aws_config()) -> 
                             {ok, term()} | {error, term()}.
describe_load_balancer_policy_types(PolicyTypeNames, Config) ->
    P = member_params("PolicyTypeNames.member.", PolicyTypeNames),
    case elb_query(Config, "DescribeLoadBalancerPolicyTypes", P) of
        {ok, Doc} ->
            ElbPolicyTypes = xmerl_xpath:string(?DESCRIBE_ELB_POLICY_TYPE_PATH, Doc),            
            {ok, [extract_elb_policy_type(ElbPolicyType) || ElbPolicyType <- ElbPolicyTypes]};
        {error, Reason} ->
            {error, Reason}
    end.

extract_elb_policy_type(Item) ->
    [
        {policy_type_name, get_text("PolicyTypeName", Item)},
        {policy_type_description, get_text("Description", Item)},
        {policy_type_attributes, 
            [extract_policy_type_attribute(A) || 
                A <- xmerl_xpath:string("PolicyAttributeTypeDescriptions/member", Item)]}
    ].

extract_policy_type_attribute(Item) ->
    [
        {attr_name, get_text("AttributeName", Item)},
        {attr_type, get_text("AttributeType", Item)},
        {cardinality, get_text("Cardinality", Item)},
        {description, get_text("Description", Item)},
        {default_value, get_text("DefaultValue", Item)}
    ].
%% --------------------------------------------------------------------
%% @doc Calls create_load_balancer_policy() without attributes and 
%% with default aws config.
%% @end
%% --------------------------------------------------------------------
-spec create_load_balancer_policy(string(), string(), string()) -> 
                                    ok | {error, term()}.
create_load_balancer_policy(LB, PolicyName, PolicyTypeName) 
    when is_list(LB),
         is_list(PolicyName),
         is_list(PolicyTypeName) ->
    create_load_balancer_policy(LB, PolicyName, PolicyTypeName, [], default_config()).

%% --------------------------------------------------------------------
%% @doc Calls create_load_balancer_policy() with default aws config.
%% @end
%% --------------------------------------------------------------------
-spec create_load_balancer_policy(string(), string(), string(), list({string(), string()})) -> 
                                    ok | {error, term()}.
create_load_balancer_policy(LB, PolicyName, PolicyTypeName, Attrs) 
    when is_list(LB),
         is_list(PolicyName),
         is_list(PolicyTypeName),
         is_list(Attrs)->
    create_load_balancer_policy(LB, PolicyName, PolicyTypeName, Attrs, default_config()).

%% --------------------------------------------------------------------
%% @doc Create a load balancer policy with given parameters.
%% http://docs.aws.amazon.com/ElasticLoadBalancing/latest/APIReference/API_CreateLoadBalancerPolicy.html
%% @end
%% --------------------------------------------------------------------
-spec create_load_balancer_policy(string(), string(), string(), list({string(), string()}), aws_config()) -> 
                                    ok | {error, term()}.
create_load_balancer_policy(LB, PolicyName, PolicyTypeName, AttrList, Config) 
    when is_list(LB),
         is_list(PolicyName),
         is_list(PolicyTypeName),
         is_list(AttrList)->
    _XML = elb_request(Config,
                      "CreateLoadBalancerPolicy",
                      [{"LoadBalancerName", LB},
                       {"PolicyName", PolicyName},
                       {"PolicyTypeName", PolicyTypeName} |
                       erlcloud_aws:param_list([[{"AttributeName", AttrName},
                                                 {"AttributeValue", AttrValue}] || 
                                                {AttrName, AttrValue} <- AttrList],
                                               "PolicyAttributes.member")]),
    ok.

%% --------------------------------------------------------------------
%% @doc Calls delete_load_balancer_policy() with default aws config.
%% @end
%% --------------------------------------------------------------------
-spec delete_load_balancer_policy(string(), string()) -> ok.
delete_load_balancer_policy(LB, PolicyName) when is_list(LB), 
                                                 is_list(PolicyName) ->
    delete_load_balancer_policy(LB, PolicyName, default_config()).

%% --------------------------------------------------------------------
%% @doc Deletes the specified policy from the specified load balancer. 
%% This policy must not be enabled for any listeners.
%% @end
%% --------------------------------------------------------------------
-spec delete_load_balancer_policy(string(), string(), aws_config()) -> ok.
delete_load_balancer_policy(LB, PolicyName, Config) when is_list(LB),
                                             is_list(PolicyName)->
    elb_simple_request(Config,
                       "DeleteLoadBalancerPolicy",
                       [{"LoadBalancerName", LB},
                        {"PolicyName", PolicyName}]).

%% given a list of member identifiers, return a list of 
%% {key with prefix, member identifier} for use in elb calls.
%% Example pair that could be returned in a list is 
%% {"LoadBalancerNames.member.1", "my-elb}.
-spec member_params(string(), list(string())) -> list({string(), string()}).
member_params(Prefix, MemberIdentifiers) ->
    MemberKeys = [Prefix ++ integer_to_list(I) || I <- lists:seq(1, length(MemberIdentifiers))],
    [{K, V} || {K, V} <- lists:zip(MemberKeys, MemberIdentifiers)].
 

describe_all(Fun, AwsConfig, Marker, Acc) ->
    case Fun(Marker, AwsConfig) of
        {ok, Res} ->
            {ok, lists:append(Acc, Res)};
        {{paged, NewMarker}, Res} ->
            describe_all(Fun, AwsConfig, NewMarker, lists:append(Acc, Res));
        {error, Reason} ->
            {error, Reason}
    end.


elb_query(Config, Action, Params) ->
    elb_query(Config, Action, Params, ?API_VERSION).

elb_query(Config, Action, Params, ApiVersion) ->
    QParams = [{"Action", Action}, {"Version", ApiVersion}|Params],
    erlcloud_aws:aws_request_xml4(post,
                                  Config#aws_config.elb_host,
                                  "/", QParams, "elasticloadbalancing", Config).

elb_simple_request(Config, Action, Params) ->
    _Doc = elb_request(Config, Action, Params),
    ok.
=======
-spec describe_load_balancers([string()]) -> proplist().
describe_load_balancers(Names) ->
    describe_load_balancers(Names, default_config()).
describe_load_balancers(Names, Config) ->
    elb_request(Config,
                "DescribeLoadBalancers",
                [erlcloud_aws:param_list(Names, "LoadBalancerName.member")]).

-spec describe_load_balancer_attributes(string()) -> proplist().
describe_load_balancer_attributes(Name) ->
    describe_load_balancer_attributes(Name, default_config()).

-spec describe_load_balancer_attributes(string(), aws_config()) -> proplist().
describe_load_balancer_attributes(Name, Config) ->
    Node = elb_request(Config,
        "DescribeLoadBalancerAttributes",
        [{"LoadBalancerName", Name}]),
    extract_elb_attribs(Node).


%%%===================================================================
%%% Internal functions
%%%===================================================================
-spec extract_elb_attribs(proplist()) -> proplist().
extract_elb_attribs(Node) ->
    RootPath = "DescribeLoadBalancerAttributesResult/LoadBalancerAttributes",
    erlcloud_xml:decode(
        [
            {access_log_enabled, RootPath ++ "/AccessLog/Enabled", boolean},
            {access_log_s3_name, RootPath ++ "/AccessLog/S3BucketName", text},
            {access_log_s3_prefix, RootPath ++ "/AccessLog/S3BucketPrefix", text},
            {access_log_emit_interval, RootPath ++ "/AccessLog/EmitInterval", integer},

            {connection_settings_idletimeout, RootPath ++ "/ConnectionSettings/IdleTimeout", integer},

            {cross_zone_load_balancing_enabled, RootPath ++ "/CrossZoneLoadBalancing/Enabled", boolean},

            {connection_draining_enabled, RootPath ++ "/ConnectionDraining/Enabled", boolean},
            {connection_draining_timeout, RootPath ++ "/ConnectionDraining/Timeout", integer}
        ], Node).
>>>>>>> be805cf4

elb_request(Config, Action, Params) ->
    QParams = [{"Action", Action}, {"Version", ?API_VERSION} | Params],
    case erlcloud_aws:aws_request_xml4(post,
                                  Config#aws_config.elb_host,
                                  "/", QParams, "elasticloadbalancing", Config)
    of
        {ok, Body} ->
            Body;
        {error, Reason} ->
            erlang:error({aws_error, Reason})
    end.<|MERGE_RESOLUTION|>--- conflicted
+++ resolved
@@ -11,7 +11,7 @@
          deregister_instance/2, deregister_instance/3,
 
          describe_load_balancer/1, describe_load_balancer/2,
-<<<<<<< HEAD
+
          describe_load_balancers/0, describe_load_balancers/1, 
          describe_load_balancers/2, describe_load_balancers/3, describe_load_balancers/4,
          describe_load_balancers_all/0, describe_load_balancers_all/1, describe_load_balancers_all/2,
@@ -25,12 +25,7 @@
          describe_load_balancer_policies/2, describe_load_balancer_policies/3,
          
          describe_load_balancer_policy_types/0, describe_load_balancer_policy_types/1, 
-         describe_load_balancer_policy_types/2]).
-=======
-         describe_load_balancers/1, describe_load_balancers/2,
-
-         configure_health_check/2, configure_health_check/3,
->>>>>>> be805cf4
+         describe_load_balancer_policy_types/2,
 
          describe_load_balancer_attributes/1, describe_load_balancer_attributes/2]).
 
@@ -151,23 +146,17 @@
                        [{"LoadBalancerName", [LB]},
                         {"HealthCheck.Target", Target}]).
 
-<<<<<<< HEAD
 %% --------------------------------------------------------------------
 %% @doc describe_load_balancer with a specific balancer name or with a 
 %% specific configuration and specific balancer name. 
 %% @end
 %% --------------------------------------------------------------------
-describe_load_balancer(Name) when is_list(Name) ->
-=======
-
 -spec describe_load_balancer(string()) -> proplist().
 describe_load_balancer(Name) ->
->>>>>>> be805cf4
     describe_load_balancer(Name, default_config()).
 describe_load_balancer(Name, Config) ->
     describe_load_balancers([Name], Config).
 
-<<<<<<< HEAD
 %% --------------------------------------------------------------------
 %% @doc Calls describe_load_balancer([], default_configuration())
 %% @end
@@ -457,69 +446,6 @@
                                                "PolicyAttributes.member")]),
     ok.
 
-%% --------------------------------------------------------------------
-%% @doc Calls delete_load_balancer_policy() with default aws config.
-%% @end
-%% --------------------------------------------------------------------
--spec delete_load_balancer_policy(string(), string()) -> ok.
-delete_load_balancer_policy(LB, PolicyName) when is_list(LB), 
-                                                 is_list(PolicyName) ->
-    delete_load_balancer_policy(LB, PolicyName, default_config()).
-
-%% --------------------------------------------------------------------
-%% @doc Deletes the specified policy from the specified load balancer. 
-%% This policy must not be enabled for any listeners.
-%% @end
-%% --------------------------------------------------------------------
--spec delete_load_balancer_policy(string(), string(), aws_config()) -> ok.
-delete_load_balancer_policy(LB, PolicyName, Config) when is_list(LB),
-                                             is_list(PolicyName)->
-    elb_simple_request(Config,
-                       "DeleteLoadBalancerPolicy",
-                       [{"LoadBalancerName", LB},
-                        {"PolicyName", PolicyName}]).
-
-%% given a list of member identifiers, return a list of 
-%% {key with prefix, member identifier} for use in elb calls.
-%% Example pair that could be returned in a list is 
-%% {"LoadBalancerNames.member.1", "my-elb}.
--spec member_params(string(), list(string())) -> list({string(), string()}).
-member_params(Prefix, MemberIdentifiers) ->
-    MemberKeys = [Prefix ++ integer_to_list(I) || I <- lists:seq(1, length(MemberIdentifiers))],
-    [{K, V} || {K, V} <- lists:zip(MemberKeys, MemberIdentifiers)].
- 
-
-describe_all(Fun, AwsConfig, Marker, Acc) ->
-    case Fun(Marker, AwsConfig) of
-        {ok, Res} ->
-            {ok, lists:append(Acc, Res)};
-        {{paged, NewMarker}, Res} ->
-            describe_all(Fun, AwsConfig, NewMarker, lists:append(Acc, Res));
-        {error, Reason} ->
-            {error, Reason}
-    end.
-
-
-elb_query(Config, Action, Params) ->
-    elb_query(Config, Action, Params, ?API_VERSION).
-
-elb_query(Config, Action, Params, ApiVersion) ->
-    QParams = [{"Action", Action}, {"Version", ApiVersion}|Params],
-    erlcloud_aws:aws_request_xml4(post,
-                                  Config#aws_config.elb_host,
-                                  "/", QParams, "elasticloadbalancing", Config).
-
-elb_simple_request(Config, Action, Params) ->
-    _Doc = elb_request(Config, Action, Params),
-    ok.
-=======
--spec describe_load_balancers([string()]) -> proplist().
-describe_load_balancers(Names) ->
-    describe_load_balancers(Names, default_config()).
-describe_load_balancers(Names, Config) ->
-    elb_request(Config,
-                "DescribeLoadBalancers",
-                [erlcloud_aws:param_list(Names, "LoadBalancerName.member")]).
 
 -spec describe_load_balancer_attributes(string()) -> proplist().
 describe_load_balancer_attributes(Name) ->
@@ -553,7 +479,62 @@
             {connection_draining_enabled, RootPath ++ "/ConnectionDraining/Enabled", boolean},
             {connection_draining_timeout, RootPath ++ "/ConnectionDraining/Timeout", integer}
         ], Node).
->>>>>>> be805cf4
+
+%% --------------------------------------------------------------------
+%% @doc Calls delete_load_balancer_policy() with default aws config.
+%% @end
+%% --------------------------------------------------------------------
+-spec delete_load_balancer_policy(string(), string()) -> ok.
+delete_load_balancer_policy(LB, PolicyName) when is_list(LB), 
+                                                 is_list(PolicyName) ->
+    delete_load_balancer_policy(LB, PolicyName, default_config()).
+
+%% --------------------------------------------------------------------
+%% @doc Deletes the specified policy from the specified load balancer. 
+%% This policy must not be enabled for any listeners.
+%% @end
+%% --------------------------------------------------------------------
+-spec delete_load_balancer_policy(string(), string(), aws_config()) -> ok.
+delete_load_balancer_policy(LB, PolicyName, Config) when is_list(LB),
+                                             is_list(PolicyName)->
+    elb_simple_request(Config,
+                       "DeleteLoadBalancerPolicy",
+                       [{"LoadBalancerName", LB},
+                        {"PolicyName", PolicyName}]).
+
+%% given a list of member identifiers, return a list of 
+%% {key with prefix, member identifier} for use in elb calls.
+%% Example pair that could be returned in a list is 
+%% {"LoadBalancerNames.member.1", "my-elb}.
+-spec member_params(string(), list(string())) -> list({string(), string()}).
+member_params(Prefix, MemberIdentifiers) ->
+    MemberKeys = [Prefix ++ integer_to_list(I) || I <- lists:seq(1, length(MemberIdentifiers))],
+    [{K, V} || {K, V} <- lists:zip(MemberKeys, MemberIdentifiers)].
+ 
+
+describe_all(Fun, AwsConfig, Marker, Acc) ->
+    case Fun(Marker, AwsConfig) of
+        {ok, Res} ->
+            {ok, lists:append(Acc, Res)};
+        {{paged, NewMarker}, Res} ->
+            describe_all(Fun, AwsConfig, NewMarker, lists:append(Acc, Res));
+        {error, Reason} ->
+            {error, Reason}
+    end.
+
+
+elb_query(Config, Action, Params) ->
+    elb_query(Config, Action, Params, ?API_VERSION).
+
+elb_query(Config, Action, Params, ApiVersion) ->
+    QParams = [{"Action", Action}, {"Version", ApiVersion}|Params],
+    erlcloud_aws:aws_request_xml4(post,
+                                  Config#aws_config.elb_host,
+                                  "/", QParams, "elasticloadbalancing", Config).
+
+elb_simple_request(Config, Action, Params) ->
+    _Doc = elb_request(Config, Action, Params),
+    ok.
 
 elb_request(Config, Action, Params) ->
     QParams = [{"Action", Action}, {"Version", ?API_VERSION} | Params],
