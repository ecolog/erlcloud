%% Amazon Simple Storage Service (S3)

-module(erlcloud_s3).
-export([new/2, new/3, new/4, configure/2, configure/3, configure/4,
         create_bucket/1, create_bucket/2, create_bucket/3,
         delete_bucket/1, delete_bucket/2,
         get_bucket_attribute/2, get_bucket_attribute/3,
         list_buckets/0, list_buckets/1,
         set_bucket_attribute/3, set_bucket_attribute/4,
         get_bucket_policy/1, get_bucket_policy/2,
         put_bucket_policy/2, put_bucket_policy/3,
         list_objects/1, list_objects/2, list_objects/3,
         list_object_versions/1, list_object_versions/2, list_object_versions/3,
         copy_object/4, copy_object/5, copy_object/6,
         delete_object/2, delete_object/3,
         delete_object_version/3, delete_object_version/4,
         get_object/2, get_object/3, get_object/4,
         get_object_acl/2, get_object_acl/3, get_object_acl/4,
         get_object_torrent/2, get_object_torrent/3,
         get_object_metadata/2, get_object_metadata/3, get_object_metadata/4,
         put_object/3, put_object/4, put_object/5, put_object/6,
         set_object_acl/3, set_object_acl/4,
         make_link/3, make_link/4,
         make_get_url/3, make_get_url/4,
         start_multipart/2, start_multipart/5,
         upload_part/5, upload_part/7,
         complete_multipart/4, complete_multipart/6,
         abort_multipart/3, abort_multipart/6,
         list_multipart_uploads/1, list_multipart_uploads/2,
         get_object_url/2, get_object_url/3
        ]).

-include_lib("erlcloud/include/erlcloud.hrl").
-include_lib("erlcloud/include/erlcloud_aws.hrl").
-include_lib("xmerl/include/xmerl.hrl").


-spec new(string(), string()) -> aws_config().

new(AccessKeyID, SecretAccessKey) ->
    #aws_config{
       access_key_id=AccessKeyID,
       secret_access_key=SecretAccessKey
      }.

-spec new(string(), string(), string()) -> aws_config().

new(AccessKeyID, SecretAccessKey, Host) ->
    #aws_config{
       access_key_id=AccessKeyID,
       secret_access_key=SecretAccessKey,
       s3_host=Host
      }.


-spec new(string(), string(), string(), non_neg_integer()) -> aws_config().

new(AccessKeyID, SecretAccessKey, Host, Port) ->
    #aws_config{
       access_key_id=AccessKeyID,
       secret_access_key=SecretAccessKey,
       s3_host=Host,
       s3_port=Port
      }.

-spec configure(string(), string()) -> ok.

configure(AccessKeyID, SecretAccessKey) ->
    put(aws_config, new(AccessKeyID, SecretAccessKey)),
    ok.

-spec configure(string(), string(), string()) -> ok.

configure(AccessKeyID, SecretAccessKey, Host) ->
    put(aws_config, new(AccessKeyID, SecretAccessKey, Host)),
    ok.

-spec configure(string(), string(), string(), non_neg_integer()) -> ok.

configure(AccessKeyID, SecretAccessKey, Host, Port) ->
    put(aws_config, new(AccessKeyID, SecretAccessKey, Host, Port)),
    ok.

-type s3_bucket_attribute_name() :: acl
                                  | location
                                  | logging
                                  | request_payment
                                  | versioning.

-type s3_bucket_acl() :: private
                       | public_read
                       | public_read_write
                       | authenticated_read
                       | bucket_owner_read
                       | bucket_owner_full_control.

-type s3_location_constraint() :: none
                                | us_west_1
                                | eu.

-define(XMLNS_S3, "http://s3.amazonaws.com/doc/2006-03-01/").

-spec copy_object(string(), string(), string(), string()) -> proplist().

copy_object(DestBucketName, DestKeyName, SrcBucketName, SrcKeyName) ->
    copy_object(DestBucketName, DestKeyName, SrcBucketName, SrcKeyName, []).

-spec copy_object(string(), string(), string(), string(), proplist() | aws_config()) -> proplist().

copy_object(DestBucketName, DestKeyName, SrcBucketName, SrcKeyName, Config)
  when is_record(Config, aws_config) ->
    copy_object(DestBucketName, DestKeyName, SrcBucketName, SrcKeyName, [], Config);

copy_object(DestBucketName, DestKeyName, SrcBucketName, SrcKeyName, Options) ->
    copy_object(DestBucketName, DestKeyName, SrcBucketName, SrcKeyName,
                Options, default_config()).

-spec copy_object(string(), string(), string(), string(), proplist(), aws_config()) -> proplist().
copy_object(DestBucketName, DestKeyName, SrcBucketName, SrcKeyName, Options, Config) ->
    SrcVersion = case proplists:get_value(version_id, Options) of
                     undefined -> "";
                     VersionID -> ["?versionId=", VersionID]
                 end,
    RequestHeaders =
        [{"x-amz-copy-source", [SrcBucketName, $/, SrcKeyName, SrcVersion]},
         {"x-amz-metadata-directive", proplists:get_value(metadata_directive, Options)},
         {"x-amz-copy-source-if-match", proplists:get_value(if_match, Options)},
         {"x-amz-copy-source-if-none-match", proplists:get_value(if_none_match, Options)},
         {"x-amz-copy-source-if-unmodified-since", proplists:get_value(if_unmodified_since, Options)},
         {"x-amz-copy-source-if-modified-since", proplists:get_value(if_modified_since, Options)},
         {"x-amz-acl", encode_acl(proplists:get_value(acl, Options))}],
    {Headers, _Body} = s3_request(Config, put, DestBucketName, [$/|DestKeyName],
                                  "", [], <<>>, RequestHeaders),
    [{copy_source_version_id, proplists:get_value("x-amz-copy-source-version-id", Headers, "false")},
     {version_id, proplists:get_value("x-amz-version-id", Headers, "null")}].

-spec create_bucket(string()) -> ok.

create_bucket(BucketName) ->
    create_bucket(BucketName, private).

-spec create_bucket(string(), s3_bucket_acl() | aws_config()) -> ok.

create_bucket(BucketName, Config)
  when is_record(Config, aws_config) ->
    create_bucket(BucketName, private, Config);

create_bucket(BucketName, ACL) ->
    create_bucket(BucketName, ACL, none).

-spec create_bucket(string(), s3_bucket_acl(), s3_location_constraint() | aws_config()) -> ok.

create_bucket(BucketName, ACL, Config)
  when is_record(Config, aws_config) ->
    create_bucket(BucketName, ACL, none, Config);

create_bucket(BucketName, ACL, LocationConstraint) ->
    create_bucket(BucketName, ACL, LocationConstraint, default_config()).

-spec create_bucket(string(), s3_bucket_acl(), s3_location_constraint(), aws_config()) -> ok.

create_bucket(BucketName, ACL, LocationConstraint, Config)
  when is_list(BucketName), is_atom(ACL), is_atom(LocationConstraint) ->
    Headers = case ACL of
                  private -> [];  %% private is the default
                  _       -> [{"x-amz-acl", encode_acl(ACL)}]
              end,
    POSTData = case LocationConstraint of
                   none -> <<>>;
                   Location when Location =:= eu; Location =:= us_west_1 ->
                       LocationName = case Location of eu -> "EU"; us_west_1 -> "us-west-1" end,
                       XML = {'CreateBucketConfiguration', [{xmlns, ?XMLNS_S3}],
                              [{'LocationConstraint', [LocationName]}]},
                       list_to_binary(xmerl:export_simple([XML], xmerl_xml))
               end,
    s3_simple_request(Config, put, BucketName, "/", "", [], POSTData, Headers).

encode_acl(undefined)                 -> undefined;
encode_acl(private)                   -> "private";
encode_acl(public_read)               -> "public-read";
encode_acl(public_read_write)         -> "public-read-write";
encode_acl(authenticated_read)        -> "authenticated-read";
encode_acl(bucket_owner_read)         -> "bucket-owner-read";
encode_acl(bucket_owner_full_control) -> "bucket-owner-full-control".

-spec delete_bucket(string()) -> ok.

delete_bucket(BucketName) ->
    delete_bucket(BucketName, default_config()).

-spec delete_bucket(string(), aws_config()) -> ok.

delete_bucket(BucketName, Config)
  when is_list(BucketName) ->
    s3_simple_request(Config, delete, BucketName, "/", "", [], <<>>, []).

-spec delete_object(string(), string()) -> proplist().

delete_object(BucketName, Key) ->
    delete_object(BucketName, Key, default_config()).

-spec delete_object(string(), string(), aws_config()) -> proplist().

delete_object(BucketName, Key, Config)
  when is_list(BucketName), is_list(Key) ->
    {Headers, _Body} = s3_request(Config, delete, BucketName, [$/|Key], "", [], <<>>, []),
    Marker = proplists:get_value("x-amz-delete-marker", Headers, "false"),
    Id = proplists:get_value("x-amz-version-id", Headers, "null"),
    [{delete_marker, list_to_existing_atom(Marker)},
     {version_id, Id}].

-spec delete_object_version(string(), string(), string()) -> proplist().

delete_object_version(BucketName, Key, Version) ->
    delete_object_version(BucketName, Key, Version, default_config()).

-spec delete_object_version(string(), string(), string(), aws_config()) -> proplist().

delete_object_version(BucketName, Key, Version, Config)
  when is_list(BucketName),
       is_list(Key),
       is_list(Version)->
    {Headers, _Body} = s3_request(Config, delete, BucketName, [$/|Key],
                                  ["versionId=", Version], [], <<>>, []),
    Marker = proplists:get_value("x-amz-delete-marker", Headers, "false"),
    Id = proplists:get_value("x-amz-version-id", Headers, "null"),
    [{delete_marker, list_to_existing_atom(Marker)},
     {version_id, Id}].

-spec list_buckets() -> proplist().

list_buckets() ->
    list_buckets(default_config()).

-spec list_buckets(aws_config()) -> proplist().

list_buckets(Config) ->
    Doc = s3_xml_request(Config, get, "", "/", "", [], <<>>, []),
    Buckets = [extract_bucket(Node) || Node <- xmerl_xpath:string("/*/Buckets/Bucket", Doc)],
    [{buckets, Buckets}].

%
% @doc Get S3 bucket policy JSON object
% API Document: http://docs.aws.amazon.com/AmazonS3/latest/API/RESTBucketGETacl.html
%
-spec(get_bucket_policy/1 :: (BucketName::string()) -> ok | {error, Reason::term()}).
get_bucket_policy(BucketName) ->
    get_bucket_policy(BucketName, default_config()).

%
% Example request: erlcloud_s3:get_bucket_policy("bucket1234", Config).
% Example success repsonse: {ok, "{\"Version\":\"2012-10-17\",\"Statement\": ..........}
% Example error response: {error,{http_error,404,"Not Found",
%                               "<?xml version=\"1.0\" encoding=\"UTF-8\"?>\n
%                               <Error>
%                                   <Code>NoSuchBucket</Code>
%                                   <Message>The specified bucket does not exist</Message>
%                                   <BucketName>bucket1234</BucketName>
%                                   <RequestId>DC1EA9456B266EF5</RequestId>
%                                   <HostId>DRtkAB80cAeom+4ffSGU3PFCxS7QvtiW+wxLnPF0dM2nxoaRqQk1SK/z62ZJVHAD</HostId>
%                               </Error>"}}
-spec(get_bucket_policy/2 :: (BucketName::string(), Config::aws_config()) -> {ok, Policy::string()} | {error, Reason::term()}).
get_bucket_policy(BucketName, Config)
    when is_record(Config, aws_config) ->
        case s3_request2(Config, get, BucketName, "/", "policy", [], <<>>, []) of
            {ok, {_Headers, Body}} ->
                {ok, binary_to_list(Body)};
            Error ->
                Error
        end.

-spec put_bucket_policy(string(), binary()) -> ok.
put_bucket_policy(BucketName, Policy) ->
    put_bucket_policy(BucketName, Policy, default_config()).

-spec put_bucket_policy(string(), binary(), aws_config()) -> ok.
put_bucket_policy(BucketName, Policy, Config)
  when is_list(BucketName), is_binary(Policy), is_record(Config, aws_config) ->
    s3_simple_request(Config, put, BucketName, "/", "policy", [], Policy, []).


-spec list_objects(string()) -> proplist().

list_objects(BucketName) ->
    list_objects(BucketName, []).

-spec list_objects(string(), proplist() | aws_config()) -> proplist().

list_objects(BucketName, Config)
  when is_record(Config, aws_config) ->
    list_objects(BucketName, [], Config);

list_objects(BucketName, Options) ->
    list_objects(BucketName, Options, default_config()).

-spec list_objects(string(), proplist(), aws_config()) -> proplist().

list_objects(BucketName, Options, Config)
  when is_list(BucketName),
       is_list(Options) ->
    Params = [{"delimiter", proplists:get_value(delimiter, Options)},
              {"marker", proplists:get_value(marker, Options)},
              {"max-keys", proplists:get_value(max_keys, Options)},
              {"prefix", proplists:get_value(prefix, Options)}],
    Doc = s3_xml_request(Config, get, BucketName, "/", "", Params, <<>>, []),
    Attributes = [{name, "Name", text},
                  {prefix, "Prefix", text},
                  {marker, "Marker", text},
                  {delimiter, "Delimiter", text},
                  {max_keys, "MaxKeys", integer},
                  {is_truncated, "IsTruncated", boolean},
                  {common_prefixes, "CommonPrefixes", fun extract_prefixes/1},
                  {contents, "Contents", fun extract_contents/1}],
    erlcloud_xml:decode(Attributes, Doc).

extract_prefixes(Nodes) ->
    Attributes = [{prefix, "Prefix", text}],
    [erlcloud_xml:decode(Attributes, Node) || Node <- Nodes].

extract_contents(Nodes) ->
    Attributes = [{key, "Key", text},
                  {last_modified, "LastModified", time},
                  {etag, "ETag", text},
                  {size, "Size", integer},
                  {storage_class, "StorageClass", text},
                  {owner, "Owner", fun extract_user/1}],
    [erlcloud_xml:decode(Attributes, Node) || Node <- Nodes].

extract_user([]) ->
    [];
extract_user([Node]) ->
    Attributes = [{id, "ID", text},
                  {display_name, "DisplayName", optional_text}],
    erlcloud_xml:decode(Attributes, Node).

-spec get_bucket_attribute(string(), s3_bucket_attribute_name()) -> term().

get_bucket_attribute(BucketName, AttributeName) ->
    get_bucket_attribute(BucketName, AttributeName, default_config()).

-spec get_bucket_attribute(string(), s3_bucket_attribute_name(), aws_config()) -> term().

get_bucket_attribute(BucketName, AttributeName, Config)
  when is_list(BucketName), is_atom(AttributeName) ->
    Attr = case AttributeName of
               acl             -> "acl";
               location        -> "location";
               logging         -> "logging";
               request_payment -> "requestPayment";
               versioning      -> "versioning"
           end,
    Doc = s3_xml_request(Config, get, BucketName, "/", Attr, [], <<>>, []),
    case AttributeName of
        acl ->
            Attributes = [{owner, "Owner", fun extract_user/1},
                          {access_control_list, "AccessControlList/Grant", fun extract_acl/1}],
            erlcloud_xml:decode(Attributes, Doc);
        location ->
            erlcloud_xml:get_text("/LocationConstraint", Doc);
        logging ->
            case xmerl_xpath:string("/BucketLoggingStatus/LoggingEnabled", Doc) of
                [] ->
                    {enabled, false};
                [LoggingEnabled] ->
                    Attributes = [{target_bucket, "TargetBucket", text},
                                  {target_prefix, "TargetPrefix", text},
                                  {target_trants, "TargetGrants/Grant", fun extract_acl/1}],
                    [{enabled, true}|erlcloud_xml:decode(Attributes, LoggingEnabled)]
            end;
        request_payment ->
            case erlcloud_xml:get_text("/RequestPaymentConfiguration/Payer", Doc) of
                "Requester" -> requester;
                _           -> bucket_owner
            end;
        versioning ->
            case erlcloud_xml:get_text("/VersioningConfiguration/Status", Doc) of
                "Enabled"   -> enabled;
                "Suspended" -> suspended;
                _           -> disabled
            end
    end.

extract_acl(ACL) ->
    [extract_grant(Item) || Item <- ACL].

extract_grant(Node) ->
    [{grantee, extract_user(xmerl_xpath:string("Grantee", Node))},
     {permission, decode_permission(erlcloud_xml:get_text("Permission", Node))}].

encode_permission(full_control) -> "FULL_CONTROL";
encode_permission(write)        -> "WRITE";
encode_permission(write_acp)    -> "WRITE_ACP";
encode_permission(read)         -> "READ";
encode_permission(read_acp) -> "READ_ACP".

decode_permission("FULL_CONTROL") -> full_control;
decode_permission("WRITE")        -> write;
decode_permission("WRITE_ACP")    -> write_acp;
decode_permission("READ")         -> read;
decode_permission("READ_ACP")     -> read_acp.

-spec get_object(string(), string()) -> proplist().

get_object(BucketName, Key) ->
    get_object(BucketName, Key, []).

-spec get_object(string(), string(), proplist() | aws_config()) -> proplist().

get_object(BucketName, Key, Config)
  when is_record(Config, aws_config) ->
    get_object(BucketName, Key, [], Config);

get_object(BucketName, Key, Options) ->
    get_object(BucketName, Key, Options, default_config()).

-spec get_object(string(), string(), proplist(), aws_config()) -> proplist().

get_object(BucketName, Key, Options, Config) ->
    RequestHeaders = [{"Range", proplists:get_value(range, Options)},
                      {"If-Modified-Since", proplists:get_value(if_modified_since, Options)},
                      {"If-Unmodified-Since", proplists:get_value(if_unmodified_since, Options)},
                      {"If-Match", proplists:get_value(if_match, Options)},
                      {"If-None-Match", proplists:get_value(if_none_match, Options)}],
    Subresource = case proplists:get_value(version_id, Options) of
                      undefined -> "";
                      Version   -> ["versionId=", Version]
                  end,
    {Headers, Body} = s3_request(Config, get, BucketName, [$/|Key], Subresource, [], <<>>, RequestHeaders),
    [{etag, proplists:get_value("etag", Headers)},
     {content_length, proplists:get_value("content-length", Headers)},
     {content_type, proplists:get_value("content-type", Headers)},
     {delete_marker, list_to_existing_atom(proplists:get_value("x-amz-delete-marker", Headers, "false"))},
     {version_id, proplists:get_value("x-amz-version-id", Headers, "null")},
     {content, Body}|
     extract_metadata(Headers)].

-spec get_object_acl(string(), string()) -> proplist().

get_object_acl(BucketName, Key) ->
    get_object_acl(BucketName, Key, default_config()).

-spec get_object_acl(string(), string(), proplist() | aws_config()) -> proplist().

get_object_acl(BucketName, Key, Config)
  when is_record(Config, aws_config) ->
    get_object_acl(BucketName, Key, [], Config);

get_object_acl(BucketName, Key, Options) ->
    get_object_acl(BucketName, Key, Options, default_config()).

-spec get_object_acl(string(), string(), proplist(), aws_config()) -> proplist().

get_object_acl(BucketName, Key, Options, Config)
  when is_list(BucketName), is_list(Key), is_list(Options) ->
    Subresource = case proplists:get_value(version_id, Options) of
                      undefined -> "";
                      Version   -> ["&versionId=", Version]
                  end,
    Doc = s3_xml_request(Config, get, BucketName, [$/|Key], "acl" ++ Subresource, [], <<>>, []),
    Attributes = [{owner, "Owner", fun extract_user/1},
                  {access_control_list, "AccessControlList/Grant", fun extract_acl/1}],
    erlcloud_xml:decode(Attributes, Doc).

-spec get_object_metadata(string(), string()) -> proplist().

get_object_metadata(BucketName, Key) ->
    get_object_metadata(BucketName, Key, []).

-spec get_object_metadata(string(), string(), proplist() | aws_config()) -> proplist().

get_object_metadata(BucketName, Key, Config)
  when is_record(Config, aws_config) ->
    get_object_metadata(BucketName, Key, [], Config);

get_object_metadata(BucketName, Key, Options) ->
    get_object_metadata(BucketName, Key, Options, default_config()).

-spec get_object_metadata(string(), string(), proplist(), proplist() | aws_config()) -> proplist().

get_object_metadata(BucketName, Key, Options, Config) ->
    RequestHeaders = [{"If-Modified-Since", proplists:get_value(if_modified_since, Options)},
                      {"If-Unmodified-Since", proplists:get_value(if_unmodified_since, Options)},
                      {"If-Match", proplists:get_value(if_match, Options)},
                      {"If-None-Match", proplists:get_value(if_none_match, Options)}],
    Subresource = case proplists:get_value(version_id, Options) of
                      undefined -> "";
                      Version   -> ["versionId=", Version]
                  end,
    {Headers, _Body} = s3_request(Config, head, BucketName, [$/|Key], Subresource, [], <<>>, RequestHeaders),

    [{last_modified, proplists:get_value("last-modified", Headers)},
     {etag, proplists:get_value("etag", Headers)},
     {content_length, proplists:get_value("content-length", Headers)},
     {content_type, proplists:get_value("content-type", Headers)},
     {delete_marker, list_to_existing_atom(proplists:get_value("x-amz-delete-marker", Headers, "false"))},
     {version_id, proplists:get_value("x-amz-version-id", Headers, "false")}|extract_metadata(Headers)].

extract_metadata(Headers) ->
    [{Key, Value} || {Key = "x-amz-meta-" ++ _, Value} <- Headers].

-spec get_object_torrent(string(), string()) -> proplist().

get_object_torrent(BucketName, Key) ->
    get_object_torrent(BucketName, Key, default_config()).

-spec get_object_torrent(string(), string(), aws_config()) -> proplist().

get_object_torrent(BucketName, Key, Config) ->
    {Headers, Body} = s3_request(Config, get, BucketName, [$/|Key], "torrent", [], <<>>, []),
    [{delete_marker, list_to_existing_atom(proplists:get_value("x-amz-delete-marker", Headers, "false"))},
     {version_id, proplists:get_value("x-amz-delete-marker", Headers, "false")},
     {torrent, Body}].

-spec list_object_versions(string()) -> proplist().

list_object_versions(BucketName) ->
    list_object_versions(BucketName, []).

-spec list_object_versions(string(), proplist() | aws_config()) -> proplist().

list_object_versions(BucketName, Config)
  when is_record(Config, aws_config) ->
    list_object_versions(BucketName, [], Config);

list_object_versions(BucketName, Options) ->
    list_object_versions(BucketName, Options, default_config()).

-spec list_object_versions(string(), proplist(), aws_config()) -> proplist().

list_object_versions(BucketName, Options, Config)
  when is_list(BucketName), is_list(Options) ->
    Params = [{"delimiter", proplists:get_value(delimiter, Options)},
              {"key-marker", proplists:get_value(key_marker, Options)},
              {"max-keys", proplists:get_value(max_keys, Options)},
              {"prefix", proplists:get_value(prefix, Options)},
              {"version-id-marker", proplists:get_value(version_id_marker, Options)}],
    Doc = s3_xml_request(Config, get, BucketName, "/", "versions", Params, <<>>, []),
    Attributes = [{name, "Name", text},
                  {prefix, "Prefix", text},
                  {key_marker, "KeyMarker", text},
                  {next_key_marker, "NextKeyMarker", optional_text},
                  {version_id_marker, "VersionIdMarker", text},
                  {next_version_id_marker, "NextVersionIdMarker", optional_text},
                  {max_keys, "MaxKeys", integer},
                  {is_truncated, "Istruncated", boolean},
                  {versions, "Version", fun extract_versions/1},
                  {delete_markers, "DeleteMarker", fun extract_delete_markers/1}],
    erlcloud_xml:decode(Attributes, Doc).

extract_versions(Nodes) ->
    [extract_version(Node) || Node <- Nodes].

extract_version(Node) ->
    Attributes = [{key, "Key", text},
                  {version_id, "VersionId", text},
                  {is_latest, "IsLatest", boolean},
                  {etag, "ETag", text},
                  {size, "Size", integer},
                  {owner, "Owner", fun extract_user/1},
                  {storage_class, "StorageClass", text},
                  {last_modified, "LastModified", time}],
    erlcloud_xml:decode(Attributes, Node).

extract_delete_markers(Nodes) ->
    [extract_delete_marker(Node) || Node <- Nodes].

extract_delete_marker(Node) ->
    Attributes = [{key, "Key", text},
                  {version_id, "VersionId", text},
                  {is_latest, "IsLatest", boolean},
                  {owner, "Owner", fun extract_user/1}],
    erlcloud_xml:decode(Attributes, Node).

extract_bucket(Node) ->
    erlcloud_xml:decode([{name, "Name", text},
                         {creation_date, "CreationDate", time}],
                        Node).

-spec put_object(string(), string(), iolist()) -> proplist().

put_object(BucketName, Key, Value) ->
    put_object(BucketName, Key, Value, []).

-spec put_object(string(), string(), iolist(), proplist() | aws_config()) -> proplist().

put_object(BucketName, Key, Value, Config)
  when is_record(Config, aws_config) ->
    put_object(BucketName, Key, Value, [], Config);

put_object(BucketName, Key, Value, Options) ->
    put_object(BucketName, Key, Value, Options, default_config()).

-spec put_object(string(), string(), iolist(), proplist(), [{string(), string()}] | aws_config()) -> proplist().

put_object(BucketName, Key, Value, Options, Config)
  when is_record(Config, aws_config) ->
    put_object(BucketName, Key, Value, Options, [], Config);

put_object(BucketName, Key, Value, Options, HTTPHeaders) ->
    put_object(BucketName, Key, Value, Options, HTTPHeaders, default_config()).

-spec put_object(string(), string(), iolist(), proplist(), [{string(), string()}], aws_config()) -> proplist().

put_object(BucketName, Key, Value, Options, HTTPHeaders, Config)
  when is_list(BucketName), is_list(Key), is_list(Value) orelse is_binary(Value),
       is_list(Options) ->
    RequestHeaders = [{"x-amz-acl", encode_acl(proplists:get_value(acl, Options))}|HTTPHeaders]
        ++ [{"x-amz-meta-" ++ string:to_lower(MKey), MValue} ||
               {MKey, MValue} <- proplists:get_value(meta, Options, [])],
    POSTData = iolist_to_binary(Value),
    {Headers, _Body} = s3_request(Config, put, BucketName, [$/|Key], "", [],
                                  POSTData, RequestHeaders),
    [{version_id, proplists:get_value("x-amz-version-id", Headers, "null")}].

-spec set_object_acl(string(), string(), proplist()) -> ok.

set_object_acl(BucketName, Key, ACL) ->
    set_object_acl(BucketName, Key, ACL, default_config()).

-spec set_object_acl(string(), string(), proplist(), aws_config()) -> ok.

set_object_acl(BucketName, Key, ACL, Config)
  when is_list(BucketName), is_list(Key), is_list(ACL) ->
    Id = proplists:get_value(id, proplists:get_value(owner, ACL)),
    DisplayName = proplists:get_value(display_name, proplists:get_value(owner, ACL)),
    ACL1 = proplists:get_value(access_control_list, ACL),
    XML = {'AccessControlPolicy',
           [{'Owner', [{'ID', [Id]}, {'DisplayName', [DisplayName]}]},
            {'AccessControlList', encode_grants(ACL1)}]},
    XMLText = list_to_binary(xmerl:export_simple([XML], xmerl_xml)),
    s3_simple_request(Config, put, BucketName, [$/|Key], "acl", [], XMLText, []).

-spec sign_get(integer(), string(), string(), aws_config()) -> {string(), string()}.
sign_get(Expire_time, BucketName, Key, Config)
  when is_integer(Expire_time), is_list(BucketName), is_list(Key) ->
    {Mega, Sec, _Micro} = os:timestamp(),
    Datetime = (Mega * 1000000) + Sec,
    Expires = integer_to_list(Expire_time + Datetime),
    To_sign = lists:flatten(["GET\n\n\n", Expires, "\n/", BucketName, "/", Key]),
    Sig = base64:encode(erlcloud_util:sha_mac(Config#aws_config.secret_access_key, To_sign)),
    {Sig, Expires}.

-spec make_link(integer(), string(), string()) -> {integer(), string(), string()}.

make_link(Expire_time, BucketName, Key) ->
    make_link(Expire_time, BucketName, Key, default_config()).

-spec make_link(integer(), string(), string(), aws_config()) -> {integer(), string(), string()}.

make_link(Expire_time, BucketName, Key, Config) ->
    EncodedKey = erlcloud_http:url_encode_loose(Key),
    {Sig, Expires} = sign_get(Expire_time, BucketName, EncodedKey, Config),
    Host = lists:flatten([Config#aws_config.s3_scheme, BucketName, ".", Config#aws_config.s3_host, port_spec(Config)]),
    URI = lists:flatten(["/", EncodedKey, "?AWSAccessKeyId=", erlcloud_http:url_encode(Config#aws_config.access_key_id), "&Signature=", erlcloud_http:url_encode(Sig), "&Expires=", Expires]),
    {list_to_integer(Expires),
     binary_to_list(erlang:iolist_to_binary(Host)),
     binary_to_list(erlang:iolist_to_binary(URI))}.

-spec get_object_url(string(), string()) -> string().

 get_object_url(BucketName, Key) ->
  get_object_url(BucketName, Key, default_config()).

-spec get_object_url(string(), string(), aws_config()) -> string().

 get_object_url(BucketName, Key, Config) ->
  lists:flatten([Config#aws_config.s3_scheme, BucketName, ".", Config#aws_config.s3_host, port_spec(Config), "/", Key]).

-spec make_get_url(integer(), string(), string()) -> iolist().

make_get_url(Expire_time, BucketName, Key) ->
    make_get_url(Expire_time, BucketName, Key, default_config()).

-spec make_get_url(integer(), string(), string(), aws_config()) -> iolist().

make_get_url(Expire_time, BucketName, Key, Config) ->
    {Sig, Expires} = sign_get(Expire_time, BucketName, erlcloud_http:url_encode_loose(Key), Config),
    [Config#aws_config.s3_scheme, BucketName, ".", Config#aws_config.s3_host, port_spec(Config), "/", Key,
     "?AWSAccessKeyId=", erlcloud_http:url_encode(Config#aws_config.access_key_id),
     "&Signature=", erlcloud_http:url_encode(Sig),
     "&Expires=", Expires].

-spec start_multipart(string(), string()) -> {ok, proplist()} | {error, any()}.
start_multipart(BucketName, Key)
  when is_list(BucketName), is_list(Key) ->
    start_multipart(BucketName, Key, [], [], default_config()).

-spec start_multipart(string(), string(), proplist(), [{string(), string()}], aws_config()) -> {ok, proplist()} | {error, any()}.
start_multipart(BucketName, Key, Options, HTTPHeaders, Config)
  when is_list(BucketName), is_list(Key), is_list(Options), is_list(HTTPHeaders), is_record(Config, aws_config) ->

    RequestHeaders = [{"x-amz-acl", encode_acl(proplists:get_value(acl, Options))}|HTTPHeaders]
        ++ [{"x-amz-meta-" ++ string:to_lower(MKey), MValue} ||
               {MKey, MValue} <- proplists:get_value(meta, Options, [])],
    POSTData = <<>>,
    case s3_xml_request2(Config, post, BucketName, [$/|Key], "uploads", [],
                         POSTData, RequestHeaders) of
        {ok, Doc} ->
            Attributes = [{uploadId, "UploadId", text}],
            {ok, erlcloud_xml:decode(Attributes, Doc)};

        Error ->
            Error
    end.

-spec upload_part(string(), string(), string(), integer(), iolist()) -> {ok, proplist()} | {error, any()}.
upload_part(BucketName, Key, UploadId, PartNumber, Value) ->
    upload_part(BucketName, Key, UploadId, PartNumber, Value, [], default_config()).

-spec upload_part(string(), string(), string(), integer(), iolist(), [{string(), string()}], aws_config()) -> {ok, proplist()} | {error, any()}.
upload_part(BucketName, Key, UploadId, PartNumber, Value, HTTPHeaders, Config)
  when is_list(BucketName), is_list(Key), is_list(UploadId), is_integer(PartNumber),
       is_list(Value) orelse is_binary(Value),
       is_list(HTTPHeaders), is_record(Config, aws_config) ->

    POSTData = iolist_to_binary(Value),
    case s3_request2(Config, put, BucketName, [$/|Key], [], [{"uploadId", UploadId},
                                                             {"partNumber", integer_to_list(PartNumber)}],
                     POSTData, HTTPHeaders) of
        {ok, {Headers, _Body}} ->
            {ok, [{etag, proplists:get_value("etag", Headers)}]};
        Error ->
            Error
    end.

-spec complete_multipart(string(), string(), string(), [{integer(), string()}]) -> {ok, proplist()} | {error, any()}.
complete_multipart(BucketName, Key, UploadId, ETags)
  when is_list(BucketName), is_list(Key), is_list(UploadId), is_list(ETags) ->
    complete_multipart(BucketName, Key, UploadId, ETags, [], default_config()).

-spec complete_multipart(string(), string(), string(), [{integer(), string()}], [{string(), string()}], aws_config()) -> ok | {error, any()}.
complete_multipart(BucketName, Key, UploadId, ETags, HTTPHeaders, Config)
  when is_list(BucketName), is_list(Key), is_list(UploadId), is_list(ETags), is_list(HTTPHeaders), is_record(Config, aws_config) ->
    POSTData = list_to_binary(xmerl:export_simple([{'CompleteMultipartUpload',
                                                    [{'Part',
                                                      [{'PartNumber', [integer_to_list(Num)]},
                                                       {'ETag', [ETag]}] } || {Num, ETag} <- ETags]}], xmerl_xml)),

    case s3_request2(Config, post, BucketName, [$/|Key], [], [{"uploadId", UploadId}],
                     POSTData, HTTPHeaders) of
        {ok, {_Headers, _Body}} ->
            ok;
        Error ->
            Error
    end.

-spec abort_multipart(string(), string(), string()) -> ok | {error, any()}.
abort_multipart(BucketName, Key, UploadId)
  when is_list(BucketName), is_list(Key), is_list(UploadId) ->
    abort_multipart(BucketName, Key, UploadId, [], [], default_config()).

-spec abort_multipart(string(), string(), string(), proplist(), [{string(), string()}], aws_config()) -> ok | {error, any()}.
abort_multipart(BucketName, Key, UploadId, Options, HTTPHeaders, Config)
  when is_list(BucketName), is_list(Key), is_list(UploadId), is_list(Options),
       is_list(HTTPHeaders), is_record(Config, aws_config) ->

    case s3_request2(Config, delete, BucketName, [$/|Key], [], [{"uploadId", UploadId}],
                     <<>>, HTTPHeaders) of
        {ok, _} ->
            ok;
        Error ->
            Error
    end.

-spec list_multipart_uploads(string()) -> {ok, proplist()} | {error, any()}.
list_multipart_uploads(BucketName)
  when is_list(BucketName) ->

    list_multipart_uploads(BucketName, [], [], default_config()).

-spec list_multipart_uploads(string(), proplist()) -> {ok, proplist()} | {error, any()}.
list_multipart_uploads(BucketName, Options)
  when is_list(BucketName), is_list(Options) ->

    list_multipart_uploads(BucketName, Options, [], default_config()).

-spec list_multipart_uploads(string(), proplist(), [{string(), string()}], aws_config()) -> {ok, proplist()} | {error, any()}.
list_multipart_uploads(BucketName, Options, HTTPHeaders, Config)
  when is_list(BucketName), is_list(Options),
       is_list(HTTPHeaders), is_record(Config, aws_config) ->

    Params = [
              {"uploads", ""},
              {"delimiter", proplists:get_value(delimiter, Options)},
              {"prefix", proplists:get_value(prefix, Options)},
              {"max-uploads", proplists:get_value(max_uploads, Options)},
              {"key-marker", proplists:get_value(key_marker, Options)},
              {"upload-id-marker", proplists:get_value(upload_id_marker, Options)}
             ],

    case s3_xml_request2(Config, get, BucketName, "/", "", Params, <<>>, HTTPHeaders) of
        {ok, Xml} ->
            Uploads = [erlcloud_xml:decode([{key, "Key", text},
                                            {uploadId, "UploadId", text}], Node) || Node <- xmerl_xpath:string("/ListMultipartUploadsResult/Upload", Xml)],

            CommonPrefixes = [erlcloud_xml:get_text("Prefix", Node) || Node <- xmerl_xpath:string("/ListMultipartUploadsResult/CommonPrefixes", Xml)],

            {ok, [{uploads, Uploads},
                  {common_prefixes, CommonPrefixes}]};
        Error ->
            Error
    end.


-spec set_bucket_attribute(string(), atom(), term()) -> ok.

set_bucket_attribute(BucketName, AttributeName, Value) ->
    set_bucket_attribute(BucketName, AttributeName, Value, default_config()).

-spec set_bucket_attribute(string(), atom(), term(), aws_config()) -> ok.

set_bucket_attribute(BucketName, AttributeName, Value, Config)
  when is_list(BucketName) ->
    {Subresource, XML} =
        case AttributeName of
            acl ->
                ACLXML = {'AccessControlPolicy',
                          [{'Owner',
                            [{'ID', [proplists:get_value(id, proplists:get_value(owner, Value))]},
                             {'DisplayName', [proplists:get_value(display_name, proplists:get_value(owner, Value))]}]},
                           {'AccessControlList', encode_grants(proplists:get_value(access_control_list, Value))}]},
                {"acl", ACLXML};
            logging ->
                LoggingXML = {'BucketLoggingStatus',
                              [{xmlns, ?XMLNS_S3}],
                              case proplists:get_bool(enabled, Value) of
                                  true ->
                                      [{'LoggingEnabled',
                                        [
                                         {'TargetBucket', [proplists:get_value(target_bucket, Value)]},
                                         {'TargetPrefix', [proplists:get_value(target_prefix, Value)]},
                                         {'TargetGrants', encode_grants(proplists:get_value(target_grants, Value, []))}
                                        ]
                                       }];
                                  false ->
                                      []
                              end},
                {"logging", LoggingXML};
            request_payment ->
                PayerName = case Value of
                                requester -> "Requester";
                                bucket_owner -> "BucketOwner"
                            end,
                RPXML = {'RequestPaymentConfiguration', [{xmlns, ?XMLNS_S3}],
                         [
                          {'Payer', [PayerName]}
                         ]
                        },
                {"requestPayment", RPXML};
            versioning ->
                Status = case proplists:get_value(status, Value) of
                             suspended -> "Suspended";
                             enabled -> "Enabled"
                         end,
                MFADelete = case proplists:get_value(mfa_delete, Value, disabled) of
                                enabled -> "Enabled";
                                disabled -> "Disabled"
                            end,
                VersioningXML = {'VersioningConfiguration', [{xmlns, ?XMLNS_S3}],
                                 [{'Status', [Status]},
                                  {'MfaDelete', [MFADelete]}]},
                {"versioning", VersioningXML}
        end,
    POSTData = list_to_binary(xmerl:export_simple([XML], xmerl_xml)),
    Headers = [{"content-type", "application/xml"}],
    s3_simple_request(Config, put, BucketName, "/", Subresource, [], POSTData, Headers).

encode_grants(Grants) ->
    [encode_grant(Grant) || Grant <- Grants].

encode_grant(Grant) ->
    Grantee = proplists:get_value(grantee, Grant),
    {'Grant',
     [{'Grantee', [{xmlns, ?XMLNS_S3}],
       [{'ID', [proplists:get_value(id, proplists:get_value(owner, Grantee))]},
        {'DisplayName', [proplists:get_value(display_name, proplists:get_value(owner, Grantee))]}]},
      {'Permission', [encode_permission(proplists:get_value(permission, Grant))]}]}.

s3_simple_request(Config, Method, Host, Path, Subresource, Params, POSTData, Headers) ->
    case s3_request(Config, Method, Host, Path, Subresource, Params, POSTData, Headers) of
        {_Headers, ""} -> ok;
        {_Headers, Body} ->
            XML = element(1,xmerl_scan:string(binary_to_list(Body))),
            case XML of
                #xmlElement{name='Error'} ->
                    ErrCode = erlcloud_xml:get_text("/Error/Code", XML),
                    ErrMsg = erlcloud_xml:get_text("/Error/Message", XML),
                    erlang:error({s3_error, ErrCode, ErrMsg});
                _ ->
                    ok
            end
    end.

s3_xml_request(Config, Method, Host, Path, Subresource, Params, POSTData, Headers) ->
    {_Headers, Body} = s3_request(Config, Method, Host, Path, Subresource, Params, POSTData, Headers),
    XML = element(1,xmerl_scan:string(binary_to_list(Body))),
    case XML of
        #xmlElement{name='Error'} ->
            ErrCode = erlcloud_xml:get_text("/Error/Code", XML),
            ErrMsg = erlcloud_xml:get_text("/Error/Message", XML),
            erlang:error({s3_error, ErrCode, ErrMsg});
        _ ->
            XML
    end.

s3_request(Config, Method, Host, Path, Subreasource, Params, POSTData, Headers) ->
    case s3_request2(Config, Method, Host, Path, Subreasource, Params, POSTData, Headers) of
        {ok, Result} ->
            Result;
        {error, Reason} ->
            erlang:error({aws_error, Reason})
    end.

%% s3_request2 returns {ok, Body} or {error, Reason} instead of throwing as s3_request does
%% This is the preferred pattern for new APIs
s3_request2(Config, Method, Host, Path, Subresource, Params, POSTData, Headers) ->
    case erlcloud_aws:update_config(Config) of
        {ok, Config1} ->
            s3_request2_no_update(Config1, Method, Host, Path, Subresource, Params, POSTData, Headers);
        {error, Reason} ->
            {error, Reason}
    end.

s3_xml_request2(Config, Method, Host, Path, Subresource, Params, POSTData, Headers) ->
    case s3_request2(Config, Method, Host, Path, Subresource, Params, POSTData, Headers) of
        {ok, {_Headers, Body}} ->
            XML = element(1,xmerl_scan:string(binary_to_list(Body))),
            case XML of
                #xmlElement{name='Error'} ->
                    ErrCode = erlcloud_xml:get_text("/Error/Code", XML),
                    ErrMsg = erlcloud_xml:get_text("/Error/Message", XML),
                    {error, {s3_error, ErrCode, ErrMsg}};
                _ ->
                    {ok, XML}
            end;
        Error ->
            Error
    end.

<<<<<<< HEAD
s3_request2_no_update(Config, Method, Host, Path, Subresource, Params, Body, Headers0) ->
    ContentType = proplists:get_value("content-type", Headers0, ""),
    ContentMD5 = case Body of
                     <<>> ->
                         "";
                     _ ->
                         base64:encode(erlcloud_util:md5(Body))
                 end,
=======
s3_request2_no_update(Config, Method, Host, Path, Subresource, Params, POSTData, Headers0) ->
    {ContentMD5, ContentType, Body} =
        case POSTData of
            {PD, CT} -> {base64:encode(erlcloud_util:md5(PD)), CT, PD};
            PD -> {"", "", PD}
        end,
>>>>>>> dbae9ea5
    Headers = case Config#aws_config.security_token of
                  undefined -> Headers0;
                  Token when is_list(Token) -> [{"x-amz-security-token", Token} | Headers0]
              end,
    FHeaders = [Header || {_, Value} = Header <- Headers, Value =/= undefined],
    AmzHeaders = [Header || {"x-amz-" ++ _, _} = Header <- FHeaders],
    Date = httpd_util:rfc1123_date(erlang:localtime()),
    EscapedPath = erlcloud_http:url_encode_loose(Path),
    Authorization = make_authorization(Config, Method, ContentMD5, ContentType,
                                       Date, AmzHeaders, Host, EscapedPath, Subresource, Params),
    RequestHeaders = [{"date", Date}, {"authorization", Authorization}|FHeaders] ++
        case ContentMD5 of
            "" -> [];
            _ -> [{"content-md5", binary_to_list(ContentMD5)}]
        end,
    RequestURI = lists:flatten([
                                Config#aws_config.s3_scheme,
                                case Host of "" -> ""; _ -> [Host, $.] end,
                                Config#aws_config.s3_host, port_spec(Config),
                                EscapedPath,
                                case Subresource of "" -> ""; _ -> [$?, Subresource] end,
                                if
                                    Params =:= [] -> "";
                                    Subresource =:= "" -> [$?, erlcloud_http:make_query_string(Params)];
                                    true -> [$&, erlcloud_http:make_query_string(Params)]
                                end
                               ]),

    Response = case Method of
                   M when M =:= get orelse M =:= head orelse M =:= delete ->
                       erlcloud_httpc:request(
                         RequestURI, Method, RequestHeaders, <<>>,
                         Config#aws_config.timeout, Config);
                   _ ->
                       Headers2 = case lists:keyfind("content-type", 1, RequestHeaders) of
                                      false ->
                                          [{"content-type", ContentType} | RequestHeaders];
                                      _ ->
                                          RequestHeaders
                                  end,
                       erlcloud_httpc:request(
                         RequestURI, Method, Headers2, Body,
                         Config#aws_config.timeout, Config)
               end,
    erlcloud_aws:http_headers_body(Response).

make_authorization(Config, Method, ContentMD5, ContentType, Date, AmzHeaders,
                   Host, Resource, Subresource, Params) ->
    CanonizedAmzHeaders =
        [[Name, $:, Value, $\n] || {Name, Value} <- lists:sort(AmzHeaders)],

    SubResourcesToInclude = ["acl", "lifecycle", "location", "logging", "notification", "partNumber", "policy", "requestPayment", "torrent", "uploadId", "uploads", "versionId", "versioning", "versions", "website"],
    FilteredParams = [{Name, Value} || {Name, Value} <- Params,
                                       lists:member(Name, SubResourcesToInclude)],

    ParamsQueryString = erlcloud_http:make_query_string(lists:keysort(1, FilteredParams)),
    StringToSign = [string:to_upper(atom_to_list(Method)), $\n,
                    ContentMD5, $\n,
                    ContentType, $\n,
                    Date, $\n,
                    CanonizedAmzHeaders,
                    case Host of "" -> ""; _ -> [$/, Host] end,
                    Resource,
                    case Subresource of "" -> ""; _ -> [$?, Subresource] end,
                    if
                        ParamsQueryString =:= "" -> "";
                        Subresource =:= "" -> [$?, ParamsQueryString];
                        true -> [$&, ParamsQueryString]
                    end
                   ],
    Signature = base64:encode(erlcloud_util:sha_mac(Config#aws_config.secret_access_key, StringToSign)),
    ["AWS ", Config#aws_config.access_key_id, $:, Signature].

default_config() -> erlcloud_aws:default_config().

port_spec(#aws_config{s3_port=80}) ->
    "";
port_spec(#aws_config{s3_port=Port}) ->
    [":", erlang:integer_to_list(Port)].<|MERGE_RESOLUTION|>--- conflicted
+++ resolved
@@ -937,7 +937,6 @@
             Error
     end.
 
-<<<<<<< HEAD
 s3_request2_no_update(Config, Method, Host, Path, Subresource, Params, Body, Headers0) ->
     ContentType = proplists:get_value("content-type", Headers0, ""),
     ContentMD5 = case Body of
@@ -946,14 +945,6 @@
                      _ ->
                          base64:encode(erlcloud_util:md5(Body))
                  end,
-=======
-s3_request2_no_update(Config, Method, Host, Path, Subresource, Params, POSTData, Headers0) ->
-    {ContentMD5, ContentType, Body} =
-        case POSTData of
-            {PD, CT} -> {base64:encode(erlcloud_util:md5(PD)), CT, PD};
-            PD -> {"", "", PD}
-        end,
->>>>>>> dbae9ea5
     Headers = case Config#aws_config.security_token of
                   undefined -> Headers0;
                   Token when is_list(Token) -> [{"x-amz-security-token", Token} | Headers0]
