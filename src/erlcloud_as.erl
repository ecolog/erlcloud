--- conflicted
+++ resolved
@@ -23,16 +23,11 @@
 
          suspend_processes/1, suspend_processes/2, suspend_processes/3,
          resume_processes/1, resume_processes/2, resume_processes/3,
-<<<<<<< HEAD
-         detach_instances/2, detach_instances/3, detach_instances/4
+         detach_instances/2, detach_instances/3, detach_instances/4,
+
+         describe_lifecycle_hooks/1, describe_lifecycle_hooks/2, describe_lifecycle_hooks/3,
+         complete_lifecycle_action/4, complete_lifecycle_action/5
 ]).
-
-=======
-         detach_instances/2, detach_instances/3, detach_instances/4,
-
-         describe_lifecycle_hooks/1, describe_lifecycle_hooks/2, describe_lifecycle_hooks/3,
-         complete_lifecycle_action/4, complete_lifecycle_action/5]).
->>>>>>> be805cf4
 
 -define(API_VERSION, "2011-01-01").
 -define(DEFAULT_MAX_RECORDS, 20).
