-module(erlcloud_cloudtrail).

-include_lib("erlcloud/include/erlcloud.hrl").
-include_lib("erlcloud/include/erlcloud_aws.hrl").

%% Library initialization.
-export([configure/2, configure/3, new/2, new/3]).

%% EC2 API Functions
-export([
    %% Users
    create_trail/3, create_trail/4, create_trail/5, create_trail/6,
    delete_trail/1, delete_trail/2,
    describe_trails/0, describe_trails/1, describe_trails/2,
    get_trail_status/1, get_trail_status/2,
    start_logging/1, start_logging/2,
    stop_logging/1, stop_logging/2,
    update_trail/4, update_trail/5, update_trail/6,
    ct_request/3
]).

-define(API_VERSION, "2013-11-01").
-define(CLOUD_TRAIL_API_PREFIX, "CloudTrail_20131101.").
-define(SERVICE_NAME, "cloudtrail").

-type headers() :: [{string(), string()}].

-type ct_return() :: {ok, proplist()} | {error, term()}.

-spec(new/2 :: (string(), string()) -> aws_config()).
new(AccessKeyID, SecretAccessKey) ->
    #aws_config{access_key_id=AccessKeyID,
                secret_access_key=SecretAccessKey}.

-spec(new/3 :: (string(), string(), string()) -> aws_config()).
new(AccessKeyID, SecretAccessKey, Host) ->
    #aws_config{access_key_id=AccessKeyID,
                secret_access_key=SecretAccessKey,
                cloudtrail_host=Host}.

-spec(configure/2 :: (string(), string()) -> ok).
configure(AccessKeyID, SecretAccessKey) ->
    put(aws_config, new(AccessKeyID, SecretAccessKey)),
    ok.

-spec(configure/3 :: (string(), string(), string()) -> ok).
configure(AccessKeyID, SecretAccessKey, Host) ->
    put(aws_config, new(AccessKeyID, SecretAccessKey, Host)),
    ok.

%%
%% API
%%
-spec(create_trail/3 :: (string(), string(), aws_config()) -> ct_return()).
create_trail(Trail, S3BucketName, Config) ->
    Json = [{<<"Name">>, list_to_binary(Trail)}, 
            {<<"S3BucketName">>, list_to_binary(S3BucketName)}
           ],
    ct_request("CreateTrail", Json, Config).

-spec(create_trail/4 :: (string(), string(), string(), aws_config()) -> ct_return()).
create_trail(Trail, S3BucketName, SnsTopicName,  Config) ->
    Json = [{<<"Name">>, list_to_binary(Trail)}, 
            {<<"S3BucketName">>, list_to_binary(S3BucketName)},
            {<<"SnsTopicName">>, list_to_binary(SnsTopicName)}
           ],
    ct_request("CreateTrail", Json, Config).

-spec(create_trail/5 :: (string(), string(), string(), boolean(), aws_config()) -> ct_return()).
create_trail(Trail, S3BucketName, SnsTopicName, IncludeGlobalServiceEvents, Config) ->
    Json = [{<<"Name">>, list_to_binary(Trail)}, 
            {<<"S3BucketName">>, list_to_binary(S3BucketName)},
            {<<"SnsTopicName">>, list_to_binary(SnsTopicName)},
            {<<"IncludeGlobalServiceEvents">>, list_to_binary(atom_to_list(IncludeGlobalServiceEvents))}
           ],
    ct_request("CreateTrail", Json, Config).

-spec(create_trail/6 :: (string(), string(), string(), string(), boolean(), aws_config()) -> ct_return()).
create_trail(Trail, S3BucketName, S3KeyPrefix, SnsTopicName, IncludeGlobalServiceEvents, Config) ->
    Json = [{<<"Name">>, list_to_binary(Trail)}, 
            {<<"S3BucketName">>, list_to_binary(S3BucketName)},
            {<<"S3KeyPrefix">>, list_to_binary(S3KeyPrefix)},
            {<<"SnsTopicName">>, list_to_binary(SnsTopicName)},
            {<<"IncludeGlobalServiceEvents">>, list_to_binary(atom_to_list(IncludeGlobalServiceEvents))}
           ],
    ct_request("CreateTrail", Json, Config).

-spec(delete_trail/1 :: (string() ) -> ct_return()).
delete_trail(Trail) ->
    delete_trail(Trail, default_config()).

-spec(delete_trail/2 :: (string(), aws_config()) -> ct_return()).
delete_trail(Trail, Config) ->
    Json = [{<<"Name">>, list_to_binary(Trail)}],
    ct_request("DeleteTrail", Json, Config).

-spec(describe_trails/0 :: () -> ct_return()).
describe_trails() -> describe_trails([]).

-spec(describe_trails/1 :: (string() | aws_config()) -> ct_return()).
describe_trails(Config) when is_record(Config, aws_config) ->
    describe_trails([], Config);

%% It appears that CloudTrail API doesn't honor TrailNameList parameter.
%% TODO: Open a ticket with AWS.
describe_trails(Trails) ->
    describe_trails(Trails, default_config()).

-spec(describe_trails/2 :: (string(), aws_config()) -> ct_return()).
describe_trails([], Config) ->
    ct_request("DescribeTrails", [], Config);

describe_trails(Trails, Config) ->
    %% Json = [{<<"TrailNameList">>, jsx:encode(list_to_binary([Trails]))}],
    Json = [{<<"TrailNameList">>, [list_to_binary(T) || T <- Trails]}],
    ct_request("DescribeTrails", Json, Config).

-spec(get_trail_status/1 :: (string() ) -> ct_return()).
get_trail_status(Trail) ->
    get_trail_status(Trail, default_config()).

-spec(get_trail_status/2 :: (string(), aws_config()) -> ct_return()).
get_trail_status(Trail, Config) ->
    Json = [{<<"Name">>, list_to_binary(Trail)}],
    ct_request("GetTrailStatus", Json, Config).

-spec(start_logging/1 :: (string() ) -> ct_return()).
start_logging(Trail) ->
    start_logging(Trail, default_config()).

-spec(start_logging/2 :: (string(), aws_config()) -> ct_return()).
start_logging(Trail, Config) ->
    Json = [{<<"Name">>, list_to_binary(Trail)}],
    ct_request("StartLogging", Json, Config).

-spec(stop_logging/1 :: (string() ) -> ct_return()).
stop_logging(Trail) ->
    stop_logging(Trail, default_config()).

-spec(stop_logging/2 :: (string(), aws_config()) -> ct_return()).
stop_logging(Trail, Config) ->
    Json = [{<<"Name">>, list_to_binary(Trail)}],
    ct_request("StopLogging", Json, Config).

-spec(update_trail/4 :: (string(), string(), string(), aws_config()) -> ct_return()).
update_trail(Trail, S3BucketName, SnsTopicName, Config) ->
    Json = [{<<"Name">>, list_to_binary(Trail)}, 
            {<<"S3BucketName">>, list_to_binary(S3BucketName)},
            {<<"SnsTopicName">>, list_to_binary(SnsTopicName)}
           ],
    ct_request("UpdateTrail", Json, Config).

-spec(update_trail/5 :: (string(), string(), string(), boolean(), aws_config()) -> ct_return()).
update_trail(Trail, S3BucketName, SnsTopicName, IncludeGlobalServiceEvents, Config) ->
    Json = [{<<"Name">>, list_to_binary(Trail)}, 
            {<<"S3BucketName">>, list_to_binary(S3BucketName)},
            {<<"SnsTopicName">>, list_to_binary(SnsTopicName)},
            {<<"IncludeGlobalServiceEvents">>, list_to_binary(atom_to_list(IncludeGlobalServiceEvents))}
           ],
    ct_request("UpdateTrail", Json, Config).


-spec(update_trail/6 :: (string(), string(), string(), string(), boolean(), aws_config()) -> ct_return()).
update_trail(Trail, S3BucketName, S3KeyPrefix, SnsTopicName, IncludeGlobalServiceEvents, Config) ->
    Json = [{<<"Name">>, list_to_binary(Trail)}, 
            {<<"S3BucketName">>, list_to_binary(S3BucketName)},
            {<<"S3KeyPrefix">>, list_to_binary(S3KeyPrefix)},
            {<<"SnsTopicName">>, list_to_binary(SnsTopicName)},
            {<<"IncludeGlobalServiceEvents">>, list_to_binary(atom_to_list(IncludeGlobalServiceEvents))}
           ],
    ct_request("UpdateTrail", Json, Config).

% Json parameter must be a list of binary key/value tuples.
ct_request(Operation, [], Config) ->
    #aws_config{cloudtrail_scheme = Scheme, 
                cloudtrail_host = Host} = Config,
    request_impl(post, Scheme, Host, port_spec(Config), "/", Operation, [], "{}", Config);

ct_request(Operation, Body, Config) ->
    #aws_config{cloudtrail_scheme = Scheme, 
                cloudtrail_host = Host} = Config,
    request_impl(post, Scheme, Host, port_spec(Config), "/", Operation, [], jsx:encode(Body), Config).
 
request_impl(Method, Scheme, Host, Port, Path, Operation, Params, Body, #aws_config{} = Config) ->
    %% TODO: Make api prefix a part of aws_config
    Api_Operation = lists:flatten(?CLOUD_TRAIL_API_PREFIX, Operation),
    Headers = headers(Config, Api_Operation, Params, Body, ?SERVICE_NAME),
<<<<<<< HEAD
    
    case erlcloud_aws:aws_request_form_raw(
        Method, Scheme, Host, Port, Path, Body, 
        [{"content-type", "application/x-amz-json-1.1"} | Headers], 
        Config) of
       {ok, RespBody} ->
=======
    % ({ok, {{_HTTPVer, OKStatus, _StatusLine}, Headers, Body}})
    case erlcloud_aws:http_headers_body(
                erlcloud_httpc:request(
                     url(Config), Method, 
                     [{<<"content-type">>, <<"application/x-amz-json-1.1">>} | Headers],
                     Body, timeout(Config), Config)) of
       {ok, {_RespHeader, RespBody}} ->
>>>>>>> dfe410b5
            case Config#aws_config.cloudtrail_raw_result of
                true -> {ok, RespBody};
                _ -> {ok, jsx:decode(RespBody)}
            end;
        {error, Reason} ->
            {error, Reason}
    end.

-spec headers(aws_config(), string(), proplist(), binary(), string()) -> headers().
headers(Config, Operation, _Params, Body, Service) ->
    Headers = [
               {"host", Config#aws_config.cloudtrail_host},
               {"x-amz-target", Operation}
               ],
    erlcloud_aws:sign_v4_headers(Config, Headers, Body, erlcloud_aws:aws_region_from_host(Config#aws_config.cloudtrail_host), Service).


default_config() -> erlcloud_aws:default_config().

port_spec(#aws_config{cloudtrail_port=80}) ->
    undefined;
port_spec(#aws_config{cloudtrail_port=Port}) ->
    Port.


timeout(#aws_config{timeout = undefined}) ->
    1000;
timeout(#aws_config{timeout = Timeout}) ->
    Timeout.<|MERGE_RESOLUTION|>--- conflicted
+++ resolved
@@ -185,22 +185,12 @@
     %% TODO: Make api prefix a part of aws_config
     Api_Operation = lists:flatten(?CLOUD_TRAIL_API_PREFIX, Operation),
     Headers = headers(Config, Api_Operation, Params, Body, ?SERVICE_NAME),
-<<<<<<< HEAD
     
     case erlcloud_aws:aws_request_form_raw(
         Method, Scheme, Host, Port, Path, Body, 
         [{"content-type", "application/x-amz-json-1.1"} | Headers], 
         Config) of
        {ok, RespBody} ->
-=======
-    % ({ok, {{_HTTPVer, OKStatus, _StatusLine}, Headers, Body}})
-    case erlcloud_aws:http_headers_body(
-                erlcloud_httpc:request(
-                     url(Config), Method, 
-                     [{<<"content-type">>, <<"application/x-amz-json-1.1">>} | Headers],
-                     Body, timeout(Config), Config)) of
-       {ok, {_RespHeader, RespBody}} ->
->>>>>>> dfe410b5
             case Config#aws_config.cloudtrail_raw_result of
                 true -> {ok, RespBody};
                 _ -> {ok, jsx:decode(RespBody)}
@@ -223,10 +213,4 @@
 port_spec(#aws_config{cloudtrail_port=80}) ->
     undefined;
 port_spec(#aws_config{cloudtrail_port=Port}) ->
-    Port.
-
-
-timeout(#aws_config{timeout = undefined}) ->
-    1000;
-timeout(#aws_config{timeout = Timeout}) ->
-    Timeout.+    Port.