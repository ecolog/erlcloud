--- conflicted
+++ resolved
@@ -85,19 +85,11 @@
            ],
     ct_request("CreateTrail", Json, Config).
 
-<<<<<<< HEAD
--spec(delete_trail/1 :: (string() ) -> ct_return()).
+-spec delete_trail(string() ) -> ct_return().
 delete_trail(Trail) ->
     delete_trail(Trail, default_config()).
 
--spec(delete_trail/2 :: (string(), aws_config()) -> ct_return()).
-=======
--spec delete_trail([string()]) -> ct_return().
-delete_trail(Trail) ->
-    delete_trail(Trail, default_config()).
-
--spec delete_trail([string()], aws_config()) -> ct_return().
->>>>>>> be805cf4
+-spec delete_trail(string(), aws_config()) -> ct_return().
 delete_trail(Trail, Config) ->
     Json = [{<<"Name">>, list_to_binary(Trail)}],
     ct_request("DeleteTrail", Json, Config).
@@ -105,11 +97,7 @@
 -spec describe_trails() -> ct_return().
 describe_trails() -> describe_trails([]).
 
-<<<<<<< HEAD
--spec(describe_trails/1 :: (string() | aws_config()) -> ct_return()).
-=======
--spec describe_trails([string()] | aws_config()) -> ct_return().
->>>>>>> be805cf4
+-spec describe_trails(aws_config()) -> ct_return().
 describe_trails(Config) when is_record(Config, aws_config) ->
     describe_trails([], Config);
 
@@ -118,11 +106,7 @@
 describe_trails(Trails) ->
     describe_trails(Trails, default_config()).
 
-<<<<<<< HEAD
--spec(describe_trails/2 :: (string(), aws_config()) -> ct_return()).
-=======
 -spec describe_trails([string()], aws_config()) -> ct_return().
->>>>>>> be805cf4
 describe_trails([], Config) ->
     ct_request("DescribeTrails", [], Config);
 
@@ -131,53 +115,29 @@
     Json = [{<<"TrailNameList">>, [list_to_binary(T) || T <- Trails]}],
     ct_request("DescribeTrails", Json, Config).
 
-<<<<<<< HEAD
--spec(get_trail_status/1 :: (string() ) -> ct_return()).
-get_trail_status(Trail) ->
-    get_trail_status(Trail, default_config()).
-
--spec(get_trail_status/2 :: (string(), aws_config()) -> ct_return()).
-=======
 -spec get_trail_status([string()] ) -> ct_return().
 get_trail_status(Trail) ->
     get_trail_status(Trail, default_config()).
 
 -spec get_trail_status([string()], aws_config()) -> ct_return().
->>>>>>> be805cf4
 get_trail_status(Trail, Config) ->
     Json = [{<<"Name">>, list_to_binary(Trail)}],
     ct_request("GetTrailStatus", Json, Config).
 
-<<<<<<< HEAD
--spec(start_logging/1 :: (string() ) -> ct_return()).
-start_logging(Trail) ->
-    start_logging(Trail, default_config()).
-
--spec(start_logging/2 :: (string(), aws_config()) -> ct_return()).
-=======
 -spec start_logging([string()] ) -> ct_return().
 start_logging(Trail) ->
     start_logging(Trail, default_config()).
 
 -spec start_logging([string()], aws_config()) -> ct_return().
->>>>>>> be805cf4
 start_logging(Trail, Config) ->
     Json = [{<<"Name">>, list_to_binary(Trail)}],
     ct_request("StartLogging", Json, Config).
 
-<<<<<<< HEAD
--spec(stop_logging/1 :: (string() ) -> ct_return()).
-stop_logging(Trail) ->
-    stop_logging(Trail, default_config()).
-
--spec(stop_logging/2 :: (string(), aws_config()) -> ct_return()).
-=======
 -spec stop_logging([string()] ) -> ct_return().
 stop_logging(Trail) ->
     stop_logging(Trail, default_config()).
 
 -spec stop_logging([string()], aws_config()) -> ct_return().
->>>>>>> be805cf4
 stop_logging(Trail, Config) ->
     Json = [{<<"Name">>, list_to_binary(Trail)}],
     ct_request("StopLogging", Json, Config).
